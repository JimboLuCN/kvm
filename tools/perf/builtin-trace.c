--- conflicted
+++ resolved
@@ -120,10 +120,7 @@
 	.event_type = event__process_event_type,
 	.tracing_data = event__process_tracing_data,
 	.build_id = event__process_build_id,
-<<<<<<< HEAD
-=======
 	.ordered_samples = true,
->>>>>>> f4b87dee
 };
 
 extern volatile int session_done;
