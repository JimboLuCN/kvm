--- conflicted
+++ resolved
@@ -33,10 +33,7 @@
 extern int cmd_kmem(int argc, const char **argv, const char *prefix);
 extern int cmd_lock(int argc, const char **argv, const char *prefix);
 extern int cmd_kvm(int argc, const char **argv, const char *prefix);
-<<<<<<< HEAD
-=======
 extern int cmd_test(int argc, const char **argv, const char *prefix);
 extern int cmd_inject(int argc, const char **argv, const char *prefix);
->>>>>>> f4b87dee
 
 #endif