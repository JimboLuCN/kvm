ifeq ("$(origin O)", "command line")
	OUTPUT := $(O)/
endif

# The default target of this Makefile is...
all::

# Define V=1 to have a more verbose compile.
# Define V=2 to have an even more verbose compile.
#
# Define SNPRINTF_RETURNS_BOGUS if your are on a system which snprintf()
# or vsnprintf() return -1 instead of number of characters which would
# have been written to the final string if enough space had been available.
#
# Define FREAD_READS_DIRECTORIES if your are on a system which succeeds
# when attempting to read from an fopen'ed directory.
#
# Define NO_OPENSSL environment variable if you do not have OpenSSL.
# This also implies MOZILLA_SHA1.
#
# Define CURLDIR=/foo/bar if your curl header and library files are in
# /foo/bar/include and /foo/bar/lib directories.
#
# Define EXPATDIR=/foo/bar if your expat header and library files are in
# /foo/bar/include and /foo/bar/lib directories.
#
# Define NO_D_INO_IN_DIRENT if you don't have d_ino in your struct dirent.
#
# Define NO_D_TYPE_IN_DIRENT if your platform defines DT_UNKNOWN but lacks
# d_type in struct dirent (latest Cygwin -- will be fixed soonish).
#
# Define NO_C99_FORMAT if your formatted IO functions (printf/scanf et.al.)
# do not support the 'size specifiers' introduced by C99, namely ll, hh,
# j, z, t. (representing long long int, char, intmax_t, size_t, ptrdiff_t).
# some C compilers supported these specifiers prior to C99 as an extension.
#
# Define NO_STRCASESTR if you don't have strcasestr.
#
# Define NO_MEMMEM if you don't have memmem.
#
# Define NO_STRTOUMAX if you don't have strtoumax in the C library.
# If your compiler also does not support long long or does not have
# strtoull, define NO_STRTOULL.
#
# Define NO_SETENV if you don't have setenv in the C library.
#
# Define NO_UNSETENV if you don't have unsetenv in the C library.
#
# Define NO_MKDTEMP if you don't have mkdtemp in the C library.
#
# Define NO_SYS_SELECT_H if you don't have sys/select.h.
#
# Define NO_SYMLINK_HEAD if you never want .perf/HEAD to be a symbolic link.
# Enable it on Windows.  By default, symrefs are still used.
#
# Define NO_SVN_TESTS if you want to skip time-consuming SVN interoperability
# tests.  These tests take up a significant amount of the total test time
# but are not needed unless you plan to talk to SVN repos.
#
# Define NO_FINK if you are building on Darwin/Mac OS X, have Fink
# installed in /sw, but don't want PERF to link against any libraries
# installed there.  If defined you may specify your own (or Fink's)
# include directories and library directories by defining CFLAGS
# and LDFLAGS appropriately.
#
# Define NO_DARWIN_PORTS if you are building on Darwin/Mac OS X,
# have DarwinPorts installed in /opt/local, but don't want PERF to
# link against any libraries installed there.  If defined you may
# specify your own (or DarwinPort's) include directories and
# library directories by defining CFLAGS and LDFLAGS appropriately.
#
# Define PPC_SHA1 environment variable when running make to make use of
# a bundled SHA1 routine optimized for PowerPC.
#
# Define ARM_SHA1 environment variable when running make to make use of
# a bundled SHA1 routine optimized for ARM.
#
# Define MOZILLA_SHA1 environment variable when running make to make use of
# a bundled SHA1 routine coming from Mozilla. It is GPL'd and should be fast
# on non-x86 architectures (e.g. PowerPC), while the OpenSSL version (default
# choice) has very fast version optimized for i586.
#
# Define NEEDS_SSL_WITH_CRYPTO if you need -lcrypto with -lssl (Darwin).
#
# Define NEEDS_LIBICONV if linking with libc is not enough (Darwin).
#
# Define NEEDS_SOCKET if linking with libc is not enough (SunOS,
# Patrick Mauritz).
#
# Define NO_MMAP if you want to avoid mmap.
#
# Define NO_PTHREADS if you do not have or do not want to use Pthreads.
#
# Define NO_PREAD if you have a problem with pread() system call (e.g.
# cygwin.dll before v1.5.22).
#
# Define NO_FAST_WORKING_DIRECTORY if accessing objects in pack files is
# generally faster on your platform than accessing the working directory.
#
# Define NO_TRUSTABLE_FILEMODE if your filesystem may claim to support
# the executable mode bit, but doesn't really do so.
#
# Define NO_IPV6 if you lack IPv6 support and getaddrinfo().
#
# Define NO_SOCKADDR_STORAGE if your platform does not have struct
# sockaddr_storage.
#
# Define NO_ICONV if your libc does not properly support iconv.
#
# Define OLD_ICONV if your library has an old iconv(), where the second
# (input buffer pointer) parameter is declared with type (const char **).
#
# Define NO_DEFLATE_BOUND if your zlib does not have deflateBound.
#
# Define NO_R_TO_GCC_LINKER if your gcc does not like "-R/path/lib"
# that tells runtime paths to dynamic libraries;
# "-Wl,-rpath=/path/lib" is used instead.
#
# Define USE_NSEC below if you want perf to care about sub-second file mtimes
# and ctimes. Note that you need recent glibc (at least 2.2.4) for this, and
# it will BREAK YOUR LOCAL DIFFS! show-diff and anything using it will likely
# randomly break unless your underlying filesystem supports those sub-second
# times (my ext3 doesn't).
#
# Define USE_ST_TIMESPEC if your "struct stat" uses "st_ctimespec" instead of
# "st_ctim"
#
# Define NO_NSEC if your "struct stat" does not have "st_ctim.tv_nsec"
# available.  This automatically turns USE_NSEC off.
#
# Define USE_STDEV below if you want perf to care about the underlying device
# change being considered an inode change from the update-index perspective.
#
# Define NO_ST_BLOCKS_IN_STRUCT_STAT if your platform does not have st_blocks
# field that counts the on-disk footprint in 512-byte blocks.
#
# Define ASCIIDOC8 if you want to format documentation with AsciiDoc 8
#
# Define DOCBOOK_XSL_172 if you want to format man pages with DocBook XSL v1.72.
#
# Define NO_PERL_MAKEMAKER if you cannot use Makefiles generated by perl's
# MakeMaker (e.g. using ActiveState under Cygwin).
#
# Define NO_PERL if you do not want Perl scripts or libraries at all.
#
# Define INTERNAL_QSORT to use Git's implementation of qsort(), which
# is a simplified version of the merge sort used in glibc. This is
# recommended if Git triggers O(n^2) behavior in your platform's qsort().
#
# Define NO_EXTERNAL_GREP if you don't want "perf grep" to ever call
# your external grep (e.g., if your system lacks grep, if its grep is
# broken, or spawning external process is slower than built-in grep perf has).
#
# Define LDFLAGS=-static to build a static binary.
#
# Define EXTRA_CFLAGS=-m64 or EXTRA_CFLAGS=-m32 as appropriate for cross-builds.
#
# Define NO_DWARF if you do not want debug-info analysis feature at all.

$(shell sh -c 'mkdir -p $(OUTPUT)scripts/python/Perf-Trace-Util/' 2> /dev/null)
$(shell sh -c 'mkdir -p $(OUTPUT)scripts/perl/Perf-Trace-Util/' 2> /dev/null)
$(shell sh -c 'mkdir -p $(OUTPUT)util/scripting-engines/' 2> /dev/null)
$(shell sh -c 'mkdir $(OUTPUT)bench' 2> /dev/null)

$(OUTPUT)PERF-VERSION-FILE: .FORCE-PERF-VERSION-FILE
	@$(SHELL_PATH) util/PERF-VERSION-GEN $(OUTPUT)
-include $(OUTPUT)PERF-VERSION-FILE

uname_S := $(shell sh -c 'uname -s 2>/dev/null || echo not')
uname_M := $(shell sh -c 'uname -m 2>/dev/null || echo not')
uname_O := $(shell sh -c 'uname -o 2>/dev/null || echo not')
uname_R := $(shell sh -c 'uname -r 2>/dev/null || echo not')
uname_P := $(shell sh -c 'uname -p 2>/dev/null || echo not')
uname_V := $(shell sh -c 'uname -v 2>/dev/null || echo not')

ARCH ?= $(shell echo $(uname_M) | sed -e s/i.86/i386/ -e s/sun4u/sparc64/ \
				  -e s/arm.*/arm/ -e s/sa110/arm/ \
				  -e s/s390x/s390/ -e s/parisc64/parisc/ \
				  -e s/ppc.*/powerpc/ -e s/mips.*/mips/ \
				  -e s/sh[234].*/sh/ )

# Additional ARCH settings for x86
ifeq ($(ARCH),i386)
        ARCH := x86
endif
ifeq ($(ARCH),x86_64)
        ARCH := x86
endif

$(shell sh -c 'mkdir -p $(OUTPUT)arch/$(ARCH)/util/' 2> /dev/null)

# CFLAGS and LDFLAGS are for the users to override from the command line.

#
# Include saner warnings here, which can catch bugs:
#

EXTRA_WARNINGS := -Wformat
EXTRA_WARNINGS := $(EXTRA_WARNINGS) -Wformat-security
EXTRA_WARNINGS := $(EXTRA_WARNINGS) -Wformat-y2k
EXTRA_WARNINGS := $(EXTRA_WARNINGS) -Wshadow
EXTRA_WARNINGS := $(EXTRA_WARNINGS) -Winit-self
EXTRA_WARNINGS := $(EXTRA_WARNINGS) -Wpacked
EXTRA_WARNINGS := $(EXTRA_WARNINGS) -Wredundant-decls
EXTRA_WARNINGS := $(EXTRA_WARNINGS) -Wstack-protector
EXTRA_WARNINGS := $(EXTRA_WARNINGS) -Wstrict-aliasing=3
EXTRA_WARNINGS := $(EXTRA_WARNINGS) -Wswitch-default
EXTRA_WARNINGS := $(EXTRA_WARNINGS) -Wswitch-enum
EXTRA_WARNINGS := $(EXTRA_WARNINGS) -Wno-system-headers
EXTRA_WARNINGS := $(EXTRA_WARNINGS) -Wundef
EXTRA_WARNINGS := $(EXTRA_WARNINGS) -Wvolatile-register-var
EXTRA_WARNINGS := $(EXTRA_WARNINGS) -Wwrite-strings
EXTRA_WARNINGS := $(EXTRA_WARNINGS) -Wbad-function-cast
EXTRA_WARNINGS := $(EXTRA_WARNINGS) -Wmissing-declarations
EXTRA_WARNINGS := $(EXTRA_WARNINGS) -Wmissing-prototypes
EXTRA_WARNINGS := $(EXTRA_WARNINGS) -Wnested-externs
EXTRA_WARNINGS := $(EXTRA_WARNINGS) -Wold-style-definition
EXTRA_WARNINGS := $(EXTRA_WARNINGS) -Wstrict-prototypes
EXTRA_WARNINGS := $(EXTRA_WARNINGS) -Wdeclaration-after-statement

ifeq ("$(origin DEBUG)", "command line")
  PERF_DEBUG = $(DEBUG)
endif
ifndef PERF_DEBUG
  CFLAGS_OPTIMIZE = -O6
endif

CFLAGS = -ggdb3 -Wall -Wextra -std=gnu99 -Werror $(CFLAGS_OPTIMIZE) -D_FORTIFY_SOURCE=2 $(EXTRA_WARNINGS) $(EXTRA_CFLAGS)
EXTLIBS = -lpthread -lrt -lelf -lm
ALL_CFLAGS = $(CFLAGS) -D_LARGEFILE64_SOURCE -D_FILE_OFFSET_BITS=64
ALL_LDFLAGS = $(LDFLAGS)
STRIP ?= strip

# Among the variables below, these:
#   perfexecdir
#   template_dir
#   mandir
#   infodir
#   htmldir
#   ETC_PERFCONFIG (but not sysconfdir)
# can be specified as a relative path some/where/else;
# this is interpreted as relative to $(prefix) and "perf" at
# runtime figures out where they are based on the path to the executable.
# This can help installing the suite in a relocatable way.

# Make the path relative to DESTDIR, not to prefix
ifndef DESTDIR
prefix = $(HOME)
endif
bindir_relative = bin
bindir = $(prefix)/$(bindir_relative)
mandir = share/man
infodir = share/info
perfexecdir = libexec/perf-core
sharedir = $(prefix)/share
template_dir = share/perf-core/templates
htmldir = share/doc/perf-doc
ifeq ($(prefix),/usr)
sysconfdir = /etc
ETC_PERFCONFIG = $(sysconfdir)/perfconfig
else
sysconfdir = $(prefix)/etc
ETC_PERFCONFIG = etc/perfconfig
endif
lib = lib

export prefix bindir sharedir sysconfdir

CC = $(CROSS_COMPILE)gcc
AR = $(CROSS_COMPILE)ar
RM = rm -f
TAR = tar
FIND = find
INSTALL = install
RPMBUILD = rpmbuild
PTHREAD_LIBS = -lpthread

# sparse is architecture-neutral, which means that we need to tell it
# explicitly what architecture to check for. Fix this up for yours..
SPARSE_FLAGS = -D__BIG_ENDIAN__ -D__powerpc__

ifeq ($(V), 2)
	QUIET_STDERR = ">/dev/null"
else
	QUIET_STDERR = ">/dev/null 2>&1"
endif

BITBUCKET = "/dev/null"

ifneq ($(shell sh -c "(echo '\#include <stdio.h>'; echo 'int main(void) { return puts(\"hi\"); }') | $(CC) -x c - $(ALL_CFLAGS) -o $(BITBUCKET) "$(QUIET_STDERR)" && echo y"), y)
	BITBUCKET = .perf.dev.null
endif

ifeq ($(shell sh -c "echo 'int foo(void) {char X[2]; return 3;}' | $(CC) -x c -c -Werror -fstack-protector-all - -o $(BITBUCKET) "$(QUIET_STDERR)" && echo y"), y)
  CFLAGS := $(CFLAGS) -fstack-protector-all
endif


### --- END CONFIGURATION SECTION ---

# Those must not be GNU-specific; they are shared with perl/ which may
# be built by a different compiler. (Note that this is an artifact now
# but it still might be nice to keep that distinction.)
BASIC_CFLAGS = -Iutil/include -Iarch/$(ARCH)/include
BASIC_LDFLAGS =

# Guard against environment variables
BUILTIN_OBJS =
BUILT_INS =
COMPAT_CFLAGS =
COMPAT_OBJS =
LIB_H =
LIB_OBJS =
SCRIPT_PERL =
SCRIPT_SH =
TEST_PROGRAMS =

SCRIPT_SH += perf-archive.sh

#
# No Perl scripts right now:
#

# SCRIPT_PERL += perf-add--interactive.perl

SCRIPTS = $(patsubst %.sh,%,$(SCRIPT_SH)) \
	  $(patsubst %.perl,%,$(SCRIPT_PERL))

# Empty...
EXTRA_PROGRAMS =

# ... and all the rest that could be moved out of bindir to perfexecdir
PROGRAMS += $(EXTRA_PROGRAMS)

#
# Single 'perf' binary right now:
#
PROGRAMS += $(OUTPUT)perf

# List built-in command $C whose implementation cmd_$C() is not in
# builtin-$C.o but is linked in as part of some other command.
#

# what 'all' will build and 'install' will install, in perfexecdir
ALL_PROGRAMS = $(PROGRAMS) $(SCRIPTS)

# what 'all' will build but not install in perfexecdir
OTHER_PROGRAMS = $(OUTPUT)perf$X

# Set paths to tools early so that they can be used for version tests.
ifndef SHELL_PATH
	SHELL_PATH = /bin/sh
endif
ifndef PERL_PATH
	PERL_PATH = /usr/bin/perl
endif

export PERL_PATH

LIB_FILE=$(OUTPUT)libperf.a

LIB_H += ../../include/linux/perf_event.h
LIB_H += ../../include/linux/rbtree.h
LIB_H += ../../include/linux/list.h
LIB_H += ../../include/linux/hash.h
LIB_H += ../../include/linux/stringify.h
LIB_H += util/include/linux/bitmap.h
LIB_H += util/include/linux/bitops.h
LIB_H += util/include/linux/compiler.h
LIB_H += util/include/linux/ctype.h
LIB_H += util/include/linux/kernel.h
LIB_H += util/include/linux/list.h
LIB_H += util/include/linux/module.h
LIB_H += util/include/linux/poison.h
LIB_H += util/include/linux/prefetch.h
LIB_H += util/include/linux/rbtree.h
LIB_H += util/include/linux/string.h
LIB_H += util/include/linux/types.h
LIB_H += util/include/asm/asm-offsets.h
LIB_H += util/include/asm/bug.h
LIB_H += util/include/asm/byteorder.h
LIB_H += util/include/asm/hweight.h
LIB_H += util/include/asm/swab.h
LIB_H += util/include/asm/system.h
LIB_H += util/include/asm/uaccess.h
LIB_H += util/include/dwarf-regs.h
LIB_H += perf.h
LIB_H += util/cache.h
LIB_H += util/callchain.h
LIB_H += util/build-id.h
LIB_H += util/debug.h
LIB_H += util/debugfs.h
LIB_H += util/event.h
LIB_H += util/exec_cmd.h
LIB_H += util/types.h
LIB_H += util/levenshtein.h
LIB_H += util/map.h
LIB_H += util/parse-options.h
LIB_H += util/parse-events.h
LIB_H += util/quote.h
LIB_H += util/util.h
LIB_H += util/header.h
LIB_H += util/help.h
LIB_H += util/session.h
LIB_H += util/strbuf.h
LIB_H += util/strlist.h
LIB_H += util/svghelper.h
LIB_H += util/run-command.h
LIB_H += util/sigchain.h
LIB_H += util/symbol.h
LIB_H += util/color.h
LIB_H += util/values.h
LIB_H += util/sort.h
LIB_H += util/hist.h
LIB_H += util/thread.h
LIB_H += util/trace-event.h
LIB_H += util/probe-finder.h
LIB_H += util/probe-event.h
LIB_H += util/pstack.h
LIB_H += util/cpumap.h

LIB_OBJS += $(OUTPUT)util/abspath.o
LIB_OBJS += $(OUTPUT)util/alias.o
LIB_OBJS += $(OUTPUT)util/build-id.o
LIB_OBJS += $(OUTPUT)util/config.o
LIB_OBJS += $(OUTPUT)util/ctype.o
LIB_OBJS += $(OUTPUT)util/debugfs.o
LIB_OBJS += $(OUTPUT)util/environment.o
LIB_OBJS += $(OUTPUT)util/event.o
LIB_OBJS += $(OUTPUT)util/exec_cmd.o
LIB_OBJS += $(OUTPUT)util/help.o
LIB_OBJS += $(OUTPUT)util/levenshtein.o
LIB_OBJS += $(OUTPUT)util/parse-options.o
LIB_OBJS += $(OUTPUT)util/parse-events.o
LIB_OBJS += $(OUTPUT)util/path.o
LIB_OBJS += $(OUTPUT)util/rbtree.o
LIB_OBJS += $(OUTPUT)util/bitmap.o
LIB_OBJS += $(OUTPUT)util/hweight.o
<<<<<<< HEAD
LIB_OBJS += $(OUTPUT)util/find_next_bit.o
=======
>>>>>>> f4b87dee
LIB_OBJS += $(OUTPUT)util/run-command.o
LIB_OBJS += $(OUTPUT)util/quote.o
LIB_OBJS += $(OUTPUT)util/strbuf.o
LIB_OBJS += $(OUTPUT)util/string.o
LIB_OBJS += $(OUTPUT)util/strlist.o
LIB_OBJS += $(OUTPUT)util/usage.o
LIB_OBJS += $(OUTPUT)util/wrapper.o
LIB_OBJS += $(OUTPUT)util/sigchain.o
LIB_OBJS += $(OUTPUT)util/symbol.o
LIB_OBJS += $(OUTPUT)util/color.o
LIB_OBJS += $(OUTPUT)util/pager.o
LIB_OBJS += $(OUTPUT)util/header.o
LIB_OBJS += $(OUTPUT)util/callchain.o
LIB_OBJS += $(OUTPUT)util/values.o
LIB_OBJS += $(OUTPUT)util/debug.o
LIB_OBJS += $(OUTPUT)util/map.o
<<<<<<< HEAD
=======
LIB_OBJS += $(OUTPUT)util/pstack.o
>>>>>>> f4b87dee
LIB_OBJS += $(OUTPUT)util/session.o
LIB_OBJS += $(OUTPUT)util/thread.o
LIB_OBJS += $(OUTPUT)util/trace-event-parse.o
LIB_OBJS += $(OUTPUT)util/trace-event-read.o
LIB_OBJS += $(OUTPUT)util/trace-event-info.o
LIB_OBJS += $(OUTPUT)util/trace-event-scripting.o
LIB_OBJS += $(OUTPUT)util/svghelper.o
LIB_OBJS += $(OUTPUT)util/sort.o
LIB_OBJS += $(OUTPUT)util/hist.o
LIB_OBJS += $(OUTPUT)util/probe-event.o
LIB_OBJS += $(OUTPUT)util/util.o
LIB_OBJS += $(OUTPUT)util/cpumap.o

BUILTIN_OBJS += $(OUTPUT)builtin-annotate.o

BUILTIN_OBJS += $(OUTPUT)builtin-bench.o

# Benchmark modules
BUILTIN_OBJS += $(OUTPUT)bench/sched-messaging.o
BUILTIN_OBJS += $(OUTPUT)bench/sched-pipe.o
BUILTIN_OBJS += $(OUTPUT)bench/mem-memcpy.o

BUILTIN_OBJS += $(OUTPUT)builtin-diff.o
BUILTIN_OBJS += $(OUTPUT)builtin-help.o
BUILTIN_OBJS += $(OUTPUT)builtin-sched.o
BUILTIN_OBJS += $(OUTPUT)builtin-buildid-list.o
BUILTIN_OBJS += $(OUTPUT)builtin-buildid-cache.o
BUILTIN_OBJS += $(OUTPUT)builtin-list.o
BUILTIN_OBJS += $(OUTPUT)builtin-record.o
BUILTIN_OBJS += $(OUTPUT)builtin-report.o
BUILTIN_OBJS += $(OUTPUT)builtin-stat.o
BUILTIN_OBJS += $(OUTPUT)builtin-timechart.o
BUILTIN_OBJS += $(OUTPUT)builtin-top.o
BUILTIN_OBJS += $(OUTPUT)builtin-trace.o
BUILTIN_OBJS += $(OUTPUT)builtin-probe.o
BUILTIN_OBJS += $(OUTPUT)builtin-kmem.o
BUILTIN_OBJS += $(OUTPUT)builtin-lock.o
BUILTIN_OBJS += $(OUTPUT)builtin-kvm.o
<<<<<<< HEAD
=======
BUILTIN_OBJS += $(OUTPUT)builtin-test.o
BUILTIN_OBJS += $(OUTPUT)builtin-inject.o
>>>>>>> f4b87dee

PERFLIBS = $(LIB_FILE)

#
# Platform specific tweaks
#

# We choose to avoid "if .. else if .. else .. endif endif"
# because maintaining the nesting to match is a pain.  If
# we had "elif" things would have been much nicer...

-include config.mak.autogen
-include config.mak

ifndef NO_DWARF
ifneq ($(shell sh -c "(echo '\#include <dwarf.h>'; echo '\#include <libdw.h>'; echo '\#include <version.h>'; echo '\#ifndef _ELFUTILS_PREREQ'; echo '\#error'; echo '\#endif'; echo 'int main(void) { Dwarf *dbg; dbg = dwarf_begin(0, DWARF_C_READ); return (long)dbg; }') | $(CC) -x c - $(ALL_CFLAGS) -I/usr/include/elfutils -ldw -lelf -o $(BITBUCKET) $(ALL_LDFLAGS) $(EXTLIBS) "$(QUIET_STDERR)" && echo y"), y)
	msg := $(warning No libdw.h found or old libdw.h found or elfutils is older than 0.138, disables dwarf support. Please install new elfutils-devel/libdw-dev);
	NO_DWARF := 1
endif # Dwarf support
endif # NO_DWARF

-include arch/$(ARCH)/Makefile

ifeq ($(uname_S),Darwin)
	ifndef NO_FINK
		ifeq ($(shell test -d /sw/lib && echo y),y)
			BASIC_CFLAGS += -I/sw/include
			BASIC_LDFLAGS += -L/sw/lib
		endif
	endif
	ifndef NO_DARWIN_PORTS
		ifeq ($(shell test -d /opt/local/lib && echo y),y)
			BASIC_CFLAGS += -I/opt/local/include
			BASIC_LDFLAGS += -L/opt/local/lib
		endif
	endif
	PTHREAD_LIBS =
endif

ifneq ($(OUTPUT),)
	BASIC_CFLAGS += -I$(OUTPUT)
endif

ifeq ($(shell sh -c "(echo '\#include <libelf.h>'; echo 'int main(void) { Elf * elf = elf_begin(0, ELF_C_READ, 0); return (long)elf; }') | $(CC) -x c - $(ALL_CFLAGS) -o $(BITBUCKET) $(ALL_LDFLAGS) $(EXTLIBS) "$(QUIET_STDERR)" && echo y"), y)
ifneq ($(shell sh -c "(echo '\#include <gnu/libc-version.h>'; echo 'int main(void) { const char * version = gnu_get_libc_version(); return (long)version; }') | $(CC) -x c - $(ALL_CFLAGS) -o $(BITBUCKET) $(ALL_LDFLAGS) $(EXTLIBS) "$(QUIET_STDERR)" && echo y"), y)
	msg := $(error No gnu/libc-version.h found, please install glibc-dev[el]/glibc-static);
endif

	ifneq ($(shell sh -c "(echo '\#include <libelf.h>'; echo 'int main(void) { Elf * elf = elf_begin(0, ELF_C_READ_MMAP, 0); return (long)elf; }') | $(CC) -x c - $(ALL_CFLAGS) -o $(BITBUCKET) $(ALL_LDFLAGS) $(EXTLIBS) "$(QUIET_STDERR)" && echo y"), y)
		BASIC_CFLAGS += -DLIBELF_NO_MMAP
	endif
else
	msg := $(error No libelf.h/libelf found, please install libelf-dev/elfutils-libelf-devel and glibc-dev[el]);
endif

<<<<<<< HEAD
ifneq ($(shell sh -c "(echo '\#include <dwarf.h>'; echo '\#include <libdw.h>'; echo 'int main(void) { Dwarf *dbg; dbg = dwarf_begin(0, DWARF_C_READ); return (long)dbg; }') | $(CC) -x c - $(ALL_CFLAGS) -I/usr/include/elfutils -ldw -lelf -o $(BITBUCKET) $(ALL_LDFLAGS) $(EXTLIBS) "$(QUIET_STDERR)" && echo y"), y)
	msg := $(warning No libdw.h found or old libdw.h found, disables dwarf support. Please install elfutils-devel/elfutils-dev);
else
ifndef NO_DWARF
	BASIC_CFLAGS += -I/usr/include/elfutils -DDWARF_SUPPORT
	EXTLIBS += -lelf -ldw
	LIB_OBJS += $(OUTPUT)util/probe-finder.o
endif
endif

=======
ifndef NO_DWARF
ifeq ($(origin PERF_HAVE_DWARF_REGS), undefined)
	msg := $(warning DWARF register mappings have not been defined for architecture $(ARCH), DWARF support disabled);
else
	BASIC_CFLAGS += -I/usr/include/elfutils -DDWARF_SUPPORT
	EXTLIBS += -lelf -ldw
	LIB_OBJS += $(OUTPUT)util/probe-finder.o
endif # PERF_HAVE_DWARF_REGS
endif # NO_DWARF

ifdef NO_NEWT
	BASIC_CFLAGS += -DNO_NEWT_SUPPORT
else
>>>>>>> f4b87dee
ifneq ($(shell sh -c "(echo '\#include <newt.h>'; echo 'int main(void) { newtInit(); newtCls(); return newtFinished(); }') | $(CC) -x c - $(ALL_CFLAGS) -D_LARGEFILE64_SOURCE -D_FILE_OFFSET_BITS=64 -lnewt -o $(BITBUCKET) $(ALL_LDFLAGS) $(EXTLIBS) "$(QUIET_STDERR)" && echo y"), y)
	msg := $(warning newt not found, disables TUI support. Please install newt-devel or libnewt-dev);
	BASIC_CFLAGS += -DNO_NEWT_SUPPORT
else
<<<<<<< HEAD
	EXTLIBS += -lnewt
=======
	# Fedora has /usr/include/slang/slang.h, but ubuntu /usr/include/slang.h
	BASIC_CFLAGS += -I/usr/include/slang
	EXTLIBS += -lnewt -lslang
>>>>>>> f4b87dee
	LIB_OBJS += $(OUTPUT)util/newt.o
endif
endif # NO_NEWT

ifndef NO_LIBPERL
PERL_EMBED_LDOPTS = `perl -MExtUtils::Embed -e ldopts 2>/dev/null`
PERL_EMBED_CCOPTS = `perl -MExtUtils::Embed -e ccopts 2>/dev/null`
endif

ifneq ($(shell sh -c "(echo '\#include <EXTERN.h>'; echo '\#include <perl.h>'; echo 'int main(void) { perl_alloc(); return 0; }') | $(CC) -x c - $(PERL_EMBED_CCOPTS) -o $(BITBUCKET) $(PERL_EMBED_LDOPTS) > /dev/null 2>&1 && echo y"), y)
	BASIC_CFLAGS += -DNO_LIBPERL
else
	ALL_LDFLAGS += $(PERL_EMBED_LDOPTS)
	LIB_OBJS += $(OUTPUT)util/scripting-engines/trace-event-perl.o
	LIB_OBJS += $(OUTPUT)scripts/perl/Perf-Trace-Util/Context.o
endif

ifndef NO_LIBPYTHON
PYTHON_EMBED_LDOPTS = `python-config --ldflags 2>/dev/null`
PYTHON_EMBED_CCOPTS = `python-config --cflags 2>/dev/null`
endif

ifneq ($(shell sh -c "(echo '\#include <Python.h>'; echo 'int main(void) { Py_Initialize(); return 0; }') | $(CC) -x c - $(PYTHON_EMBED_CCOPTS) -o $(BITBUCKET) $(PYTHON_EMBED_LDOPTS) > /dev/null 2>&1 && echo y"), y)
	BASIC_CFLAGS += -DNO_LIBPYTHON
else
	ALL_LDFLAGS += $(PYTHON_EMBED_LDOPTS)
	LIB_OBJS += $(OUTPUT)util/scripting-engines/trace-event-python.o
	LIB_OBJS += $(OUTPUT)scripts/python/Perf-Trace-Util/Context.o
endif

ifdef NO_DEMANGLE
	BASIC_CFLAGS += -DNO_DEMANGLE
else ifdef HAVE_CPLUS_DEMANGLE
	EXTLIBS += -liberty
	BASIC_CFLAGS += -DHAVE_CPLUS_DEMANGLE
else
	has_bfd := $(shell sh -c "(echo '\#include <bfd.h>'; echo 'int main(void) { bfd_demangle(0, 0, 0); return 0; }') | $(CC) -x c - $(ALL_CFLAGS) -o $(BITBUCKET) $(ALL_LDFLAGS) $(EXTLIBS) -lbfd "$(QUIET_STDERR)" && echo y")

	ifeq ($(has_bfd),y)
		EXTLIBS += -lbfd
	else
		has_bfd_iberty := $(shell sh -c "(echo '\#include <bfd.h>'; echo 'int main(void) { bfd_demangle(0, 0, 0); return 0; }') | $(CC) -x c - $(ALL_CFLAGS) -o $(BITBUCKET) $(ALL_LDFLAGS) $(EXTLIBS) -lbfd -liberty "$(QUIET_STDERR)" && echo y")
		ifeq ($(has_bfd_iberty),y)
			EXTLIBS += -lbfd -liberty
		else
			has_bfd_iberty_z := $(shell sh -c "(echo '\#include <bfd.h>'; echo 'int main(void) { bfd_demangle(0, 0, 0); return 0; }') | $(CC) -x c - $(ALL_CFLAGS) -o $(BITBUCKET) $(ALL_LDFLAGS) $(EXTLIBS) -lbfd -liberty -lz "$(QUIET_STDERR)" && echo y")
			ifeq ($(has_bfd_iberty_z),y)
				EXTLIBS += -lbfd -liberty -lz
			else
				has_cplus_demangle := $(shell sh -c "(echo 'extern char *cplus_demangle(const char *, int);'; echo 'int main(void) { cplus_demangle(0, 0); return 0; }') | $(CC) -x c - $(ALL_CFLAGS) -o $(BITBUCKET) $(ALL_LDFLAGS) $(EXTLIBS) -liberty "$(QUIET_STDERR)" && echo y")
				ifeq ($(has_cplus_demangle),y)
					EXTLIBS += -liberty
					BASIC_CFLAGS += -DHAVE_CPLUS_DEMANGLE
				else
					msg := $(warning No bfd.h/libbfd found, install binutils-dev[el]/zlib-static to gain symbol demangling)
					BASIC_CFLAGS += -DNO_DEMANGLE
				endif
			endif
		endif
	endif
endif

ifndef CC_LD_DYNPATH
	ifdef NO_R_TO_GCC_LINKER
		# Some gcc does not accept and pass -R to the linker to specify
		# the runtime dynamic library path.
		CC_LD_DYNPATH = -Wl,-rpath,
	else
		CC_LD_DYNPATH = -R
	endif
endif

ifdef NEEDS_SOCKET
	EXTLIBS += -lsocket
endif
ifdef NEEDS_NSL
	EXTLIBS += -lnsl
endif
ifdef NO_D_TYPE_IN_DIRENT
	BASIC_CFLAGS += -DNO_D_TYPE_IN_DIRENT
endif
ifdef NO_D_INO_IN_DIRENT
	BASIC_CFLAGS += -DNO_D_INO_IN_DIRENT
endif
ifdef NO_ST_BLOCKS_IN_STRUCT_STAT
	BASIC_CFLAGS += -DNO_ST_BLOCKS_IN_STRUCT_STAT
endif
ifdef USE_NSEC
	BASIC_CFLAGS += -DUSE_NSEC
endif
ifdef USE_ST_TIMESPEC
	BASIC_CFLAGS += -DUSE_ST_TIMESPEC
endif
ifdef NO_NSEC
	BASIC_CFLAGS += -DNO_NSEC
endif
ifdef NO_C99_FORMAT
	BASIC_CFLAGS += -DNO_C99_FORMAT
endif
ifdef SNPRINTF_RETURNS_BOGUS
	COMPAT_CFLAGS += -DSNPRINTF_RETURNS_BOGUS
	COMPAT_OBJS += $(OUTPUT)compat/snprintf.o
endif
ifdef FREAD_READS_DIRECTORIES
	COMPAT_CFLAGS += -DFREAD_READS_DIRECTORIES
	COMPAT_OBJS += $(OUTPUT)compat/fopen.o
endif
ifdef NO_SYMLINK_HEAD
	BASIC_CFLAGS += -DNO_SYMLINK_HEAD
endif
ifdef NO_STRCASESTR
	COMPAT_CFLAGS += -DNO_STRCASESTR
	COMPAT_OBJS += $(OUTPUT)compat/strcasestr.o
endif
ifdef NO_STRTOUMAX
	COMPAT_CFLAGS += -DNO_STRTOUMAX
	COMPAT_OBJS += $(OUTPUT)compat/strtoumax.o
endif
ifdef NO_STRTOULL
	COMPAT_CFLAGS += -DNO_STRTOULL
endif
ifdef NO_SETENV
	COMPAT_CFLAGS += -DNO_SETENV
	COMPAT_OBJS += $(OUTPUT)compat/setenv.o
endif
ifdef NO_MKDTEMP
	COMPAT_CFLAGS += -DNO_MKDTEMP
	COMPAT_OBJS += $(OUTPUT)compat/mkdtemp.o
endif
ifdef NO_UNSETENV
	COMPAT_CFLAGS += -DNO_UNSETENV
	COMPAT_OBJS += $(OUTPUT)compat/unsetenv.o
endif
ifdef NO_SYS_SELECT_H
	BASIC_CFLAGS += -DNO_SYS_SELECT_H
endif
ifdef NO_MMAP
	COMPAT_CFLAGS += -DNO_MMAP
	COMPAT_OBJS += $(OUTPUT)compat/mmap.o
else
	ifdef USE_WIN32_MMAP
		COMPAT_CFLAGS += -DUSE_WIN32_MMAP
		COMPAT_OBJS += $(OUTPUT)compat/win32mmap.o
	endif
endif
ifdef NO_PREAD
	COMPAT_CFLAGS += -DNO_PREAD
	COMPAT_OBJS += $(OUTPUT)compat/pread.o
endif
ifdef NO_FAST_WORKING_DIRECTORY
	BASIC_CFLAGS += -DNO_FAST_WORKING_DIRECTORY
endif
ifdef NO_TRUSTABLE_FILEMODE
	BASIC_CFLAGS += -DNO_TRUSTABLE_FILEMODE
endif
ifdef NO_IPV6
	BASIC_CFLAGS += -DNO_IPV6
endif
ifdef NO_UINTMAX_T
	BASIC_CFLAGS += -Duintmax_t=uint32_t
endif
ifdef NO_SOCKADDR_STORAGE
ifdef NO_IPV6
	BASIC_CFLAGS += -Dsockaddr_storage=sockaddr_in
else
	BASIC_CFLAGS += -Dsockaddr_storage=sockaddr_in6
endif
endif
ifdef NO_INET_NTOP
	LIB_OBJS += $(OUTPUT)compat/inet_ntop.o
endif
ifdef NO_INET_PTON
	LIB_OBJS += $(OUTPUT)compat/inet_pton.o
endif

ifdef NO_ICONV
	BASIC_CFLAGS += -DNO_ICONV
endif

ifdef OLD_ICONV
	BASIC_CFLAGS += -DOLD_ICONV
endif

ifdef NO_DEFLATE_BOUND
	BASIC_CFLAGS += -DNO_DEFLATE_BOUND
endif

ifdef PPC_SHA1
	SHA1_HEADER = "ppc/sha1.h"
	LIB_OBJS += $(OUTPUT)ppc/sha1.o ppc/sha1ppc.o
else
ifdef ARM_SHA1
	SHA1_HEADER = "arm/sha1.h"
	LIB_OBJS += $(OUTPUT)arm/sha1.o $(OUTPUT)arm/sha1_arm.o
else
ifdef MOZILLA_SHA1
	SHA1_HEADER = "mozilla-sha1/sha1.h"
	LIB_OBJS += $(OUTPUT)mozilla-sha1/sha1.o
else
	SHA1_HEADER = <openssl/sha.h>
	EXTLIBS += $(LIB_4_CRYPTO)
endif
endif
endif
ifdef NO_PERL_MAKEMAKER
	export NO_PERL_MAKEMAKER
endif
ifdef NO_HSTRERROR
	COMPAT_CFLAGS += -DNO_HSTRERROR
	COMPAT_OBJS += $(OUTPUT)compat/hstrerror.o
endif
ifdef NO_MEMMEM
	COMPAT_CFLAGS += -DNO_MEMMEM
	COMPAT_OBJS += $(OUTPUT)compat/memmem.o
endif
ifdef INTERNAL_QSORT
	COMPAT_CFLAGS += -DINTERNAL_QSORT
	COMPAT_OBJS += $(OUTPUT)compat/qsort.o
endif
ifdef RUNTIME_PREFIX
	COMPAT_CFLAGS += -DRUNTIME_PREFIX
endif

ifdef DIR_HAS_BSD_GROUP_SEMANTICS
	COMPAT_CFLAGS += -DDIR_HAS_BSD_GROUP_SEMANTICS
endif
ifdef NO_EXTERNAL_GREP
	BASIC_CFLAGS += -DNO_EXTERNAL_GREP
endif

ifeq ($(PERL_PATH),)
NO_PERL=NoThanks
endif

QUIET_SUBDIR0  = +$(MAKE) -C # space to separate -C and subdir
QUIET_SUBDIR1  =

ifneq ($(findstring $(MAKEFLAGS),w),w)
PRINT_DIR = --no-print-directory
else # "make -w"
NO_SUBDIR = :
endif

ifneq ($(findstring $(MAKEFLAGS),s),s)
ifndef V
	QUIET_CC       = @echo '   ' CC $@;
	QUIET_AR       = @echo '   ' AR $@;
	QUIET_LINK     = @echo '   ' LINK $@;
	QUIET_BUILT_IN = @echo '   ' BUILTIN $@;
	QUIET_GEN      = @echo '   ' GEN $@;
	QUIET_SUBDIR0  = +@subdir=
	QUIET_SUBDIR1  = ;$(NO_SUBDIR) echo '   ' SUBDIR $$subdir; \
			 $(MAKE) $(PRINT_DIR) -C $$subdir
	export V
	export QUIET_GEN
	export QUIET_BUILT_IN
endif
endif

ifdef ASCIIDOC8
	export ASCIIDOC8
endif

# Shell quote (do not use $(call) to accommodate ancient setups);

SHA1_HEADER_SQ = $(subst ','\'',$(SHA1_HEADER))
ETC_PERFCONFIG_SQ = $(subst ','\'',$(ETC_PERFCONFIG))

DESTDIR_SQ = $(subst ','\'',$(DESTDIR))
bindir_SQ = $(subst ','\'',$(bindir))
bindir_relative_SQ = $(subst ','\'',$(bindir_relative))
mandir_SQ = $(subst ','\'',$(mandir))
infodir_SQ = $(subst ','\'',$(infodir))
perfexecdir_SQ = $(subst ','\'',$(perfexecdir))
template_dir_SQ = $(subst ','\'',$(template_dir))
htmldir_SQ = $(subst ','\'',$(htmldir))
prefix_SQ = $(subst ','\'',$(prefix))

SHELL_PATH_SQ = $(subst ','\'',$(SHELL_PATH))
PERL_PATH_SQ = $(subst ','\'',$(PERL_PATH))

LIBS = $(PERFLIBS) $(EXTLIBS)

BASIC_CFLAGS += -DSHA1_HEADER='$(SHA1_HEADER_SQ)' \
	$(COMPAT_CFLAGS)
LIB_OBJS += $(COMPAT_OBJS)

ALL_CFLAGS += $(BASIC_CFLAGS)
ALL_LDFLAGS += $(BASIC_LDFLAGS)

export TAR INSTALL DESTDIR SHELL_PATH


### Build rules

SHELL = $(SHELL_PATH)

all:: .perf.dev.null shell_compatibility_test $(ALL_PROGRAMS) $(BUILT_INS) $(OTHER_PROGRAMS) $(OUTPUT)PERF-BUILD-OPTIONS
ifneq (,$X)
	$(foreach p,$(patsubst %$X,%,$(filter %$X,$(ALL_PROGRAMS) $(BUILT_INS) perf$X)), test '$p' -ef '$p$X' || $(RM) '$p';)
endif

all::

please_set_SHELL_PATH_to_a_more_modern_shell:
	@$$(:)

shell_compatibility_test: please_set_SHELL_PATH_to_a_more_modern_shell

strip: $(PROGRAMS) $(OUTPUT)perf$X
	$(STRIP) $(STRIP_OPTS) $(PROGRAMS) $(OUTPUT)perf$X

$(OUTPUT)perf.o: perf.c $(OUTPUT)common-cmds.h $(OUTPUT)PERF-CFLAGS
	$(QUIET_CC)$(CC) -DPERF_VERSION='"$(PERF_VERSION)"' \
		'-DPERF_HTML_PATH="$(htmldir_SQ)"' \
		$(ALL_CFLAGS) -c $(filter %.c,$^) -o $@

$(OUTPUT)perf$X: $(OUTPUT)perf.o $(BUILTIN_OBJS) $(PERFLIBS)
	$(QUIET_LINK)$(CC) $(ALL_CFLAGS) -o $@ $(OUTPUT)perf.o \
		$(BUILTIN_OBJS) $(ALL_LDFLAGS) $(LIBS)

$(OUTPUT)builtin-help.o: builtin-help.c $(OUTPUT)common-cmds.h $(OUTPUT)PERF-CFLAGS
	$(QUIET_CC)$(CC) -o $@ -c $(ALL_CFLAGS) \
		'-DPERF_HTML_PATH="$(htmldir_SQ)"' \
		'-DPERF_MAN_PATH="$(mandir_SQ)"' \
		'-DPERF_INFO_PATH="$(infodir_SQ)"' $<

$(OUTPUT)builtin-timechart.o: builtin-timechart.c $(OUTPUT)common-cmds.h $(OUTPUT)PERF-CFLAGS
	$(QUIET_CC)$(CC) -o $@ -c $(ALL_CFLAGS) \
		'-DPERF_HTML_PATH="$(htmldir_SQ)"' \
		'-DPERF_MAN_PATH="$(mandir_SQ)"' \
		'-DPERF_INFO_PATH="$(infodir_SQ)"' $<

$(BUILT_INS): $(OUTPUT)perf$X
	$(QUIET_BUILT_IN)$(RM) $@ && \
	ln perf$X $@ 2>/dev/null || \
	ln -s perf$X $@ 2>/dev/null || \
	cp perf$X $@

$(OUTPUT)common-cmds.h: util/generate-cmdlist.sh command-list.txt

$(OUTPUT)common-cmds.h: $(wildcard Documentation/perf-*.txt)
	$(QUIET_GEN). util/generate-cmdlist.sh > $@+ && mv $@+ $@

$(patsubst %.sh,%,$(SCRIPT_SH)) : % : %.sh
	$(QUIET_GEN)$(RM) $@ $@+ && \
	sed -e '1s|#!.*/sh|#!$(SHELL_PATH_SQ)|' \
	    -e 's|@SHELL_PATH@|$(SHELL_PATH_SQ)|' \
	    -e 's|@@PERL@@|$(PERL_PATH_SQ)|g' \
	    -e 's/@@PERF_VERSION@@/$(PERF_VERSION)/g' \
	    -e 's/@@NO_CURL@@/$(NO_CURL)/g' \
	    $@.sh >$@+ && \
	chmod +x $@+ && \
	mv $@+ $(OUTPUT)$@

configure: configure.ac
	$(QUIET_GEN)$(RM) $@ $<+ && \
	sed -e 's/@@PERF_VERSION@@/$(PERF_VERSION)/g' \
	    $< > $<+ && \
	autoconf -o $@ $<+ && \
	$(RM) $<+

# These can record PERF_VERSION
$(OUTPUT)perf.o perf.spec \
	$(patsubst %.sh,%,$(SCRIPT_SH)) \
	$(patsubst %.perl,%,$(SCRIPT_PERL)) \
	: $(OUTPUT)PERF-VERSION-FILE

$(OUTPUT)%.o: %.c $(OUTPUT)PERF-CFLAGS
	$(QUIET_CC)$(CC) -o $@ -c $(ALL_CFLAGS) $<
$(OUTPUT)%.s: %.c $(OUTPUT)PERF-CFLAGS
	$(QUIET_CC)$(CC) -S $(ALL_CFLAGS) $<
$(OUTPUT)%.o: %.S
	$(QUIET_CC)$(CC) -o $@ -c $(ALL_CFLAGS) $<

$(OUTPUT)util/exec_cmd.o: util/exec_cmd.c $(OUTPUT)PERF-CFLAGS
	$(QUIET_CC)$(CC) -o $@ -c $(ALL_CFLAGS) \
		'-DPERF_EXEC_PATH="$(perfexecdir_SQ)"' \
		'-DBINDIR="$(bindir_relative_SQ)"' \
		'-DPREFIX="$(prefix_SQ)"' \
		$<

$(OUTPUT)builtin-init-db.o: builtin-init-db.c $(OUTPUT)PERF-CFLAGS
	$(QUIET_CC)$(CC) -o $@ -c $(ALL_CFLAGS) -DDEFAULT_PERF_TEMPLATE_DIR='"$(template_dir_SQ)"' $<
<<<<<<< HEAD

$(OUTPUT)util/config.o: util/config.c $(OUTPUT)PERF-CFLAGS
	$(QUIET_CC)$(CC) -o $@ -c $(ALL_CFLAGS) -DETC_PERFCONFIG='"$(ETC_PERFCONFIG_SQ)"' $<

$(OUTPUT)util/rbtree.o: ../../lib/rbtree.c $(OUTPUT)PERF-CFLAGS
	$(QUIET_CC)$(CC) -o $@ -c $(ALL_CFLAGS) -DETC_PERFCONFIG='"$(ETC_PERFCONFIG_SQ)"' $<

# some perf warning policies can't fit to lib/bitmap.c, eg: it warns about variable shadowing
# from <string.h> that comes from kernel headers wrapping.
KBITMAP_FLAGS=`echo $(ALL_CFLAGS) | sed s/-Wshadow// | sed s/-Wswitch-default// | sed s/-Wextra//`

$(OUTPUT)util/bitmap.o: ../../lib/bitmap.c $(OUTPUT)PERF-CFLAGS
	$(QUIET_CC)$(CC) -o $@ -c $(KBITMAP_FLAGS) -DETC_PERFCONFIG='"$(ETC_PERFCONFIG_SQ)"' $<

$(OUTPUT)util/hweight.o: ../../lib/hweight.c $(OUTPUT)PERF-CFLAGS
	$(QUIET_CC)$(CC) -o $@ -c $(ALL_CFLAGS) -DETC_PERFCONFIG='"$(ETC_PERFCONFIG_SQ)"' $<

$(OUTPUT)util/find_next_bit.o: ../../lib/find_next_bit.c $(OUTPUT)PERF-CFLAGS
=======

$(OUTPUT)util/config.o: util/config.c $(OUTPUT)PERF-CFLAGS
	$(QUIET_CC)$(CC) -o $@ -c $(ALL_CFLAGS) -DETC_PERFCONFIG='"$(ETC_PERFCONFIG_SQ)"' $<

$(OUTPUT)util/newt.o: util/newt.c $(OUTPUT)PERF-CFLAGS
	$(QUIET_CC)$(CC) -o $@ -c $(ALL_CFLAGS) -DENABLE_SLFUTURE_CONST $<

$(OUTPUT)util/rbtree.o: ../../lib/rbtree.c $(OUTPUT)PERF-CFLAGS
>>>>>>> f4b87dee
	$(QUIET_CC)$(CC) -o $@ -c $(ALL_CFLAGS) -DETC_PERFCONFIG='"$(ETC_PERFCONFIG_SQ)"' $<

$(OUTPUT)util/scripting-engines/trace-event-perl.o: util/scripting-engines/trace-event-perl.c $(OUTPUT)PERF-CFLAGS
	$(QUIET_CC)$(CC) -o $@ -c $(ALL_CFLAGS) $(PERL_EMBED_CCOPTS) -Wno-redundant-decls -Wno-strict-prototypes -Wno-unused-parameter -Wno-shadow $<

$(OUTPUT)scripts/perl/Perf-Trace-Util/Context.o: scripts/perl/Perf-Trace-Util/Context.c $(OUTPUT)PERF-CFLAGS
	$(QUIET_CC)$(CC) -o $@ -c $(ALL_CFLAGS) $(PERL_EMBED_CCOPTS) -Wno-redundant-decls -Wno-strict-prototypes -Wno-unused-parameter -Wno-nested-externs $<

$(OUTPUT)util/scripting-engines/trace-event-python.o: util/scripting-engines/trace-event-python.c $(OUTPUT)PERF-CFLAGS
	$(QUIET_CC)$(CC) -o $@ -c $(ALL_CFLAGS) $(PYTHON_EMBED_CCOPTS) -Wno-redundant-decls -Wno-strict-prototypes -Wno-unused-parameter -Wno-shadow $<

$(OUTPUT)scripts/python/Perf-Trace-Util/Context.o: scripts/python/Perf-Trace-Util/Context.c $(OUTPUT)PERF-CFLAGS
	$(QUIET_CC)$(CC) -o $@ -c $(ALL_CFLAGS) $(PYTHON_EMBED_CCOPTS) -Wno-redundant-decls -Wno-strict-prototypes -Wno-unused-parameter -Wno-nested-externs $<

$(OUTPUT)perf-%$X: %.o $(PERFLIBS)
	$(QUIET_LINK)$(CC) $(ALL_CFLAGS) -o $@ $(ALL_LDFLAGS) $(filter %.o,$^) $(LIBS)

$(LIB_OBJS) $(BUILTIN_OBJS): $(LIB_H)
$(patsubst perf-%$X,%.o,$(PROGRAMS)): $(LIB_H) $(wildcard */*.h)
builtin-revert.o wt-status.o: wt-status.h

$(LIB_FILE): $(LIB_OBJS)
	$(QUIET_AR)$(RM) $@ && $(AR) rcs $@ $(LIB_OBJS)

doc:
	$(MAKE) -C Documentation all

man:
	$(MAKE) -C Documentation man

html:
	$(MAKE) -C Documentation html

info:
	$(MAKE) -C Documentation info

pdf:
	$(MAKE) -C Documentation pdf

TAGS:
	$(RM) TAGS
	$(FIND) . -name '*.[hcS]' -print | xargs etags -a

tags:
	$(RM) tags
	$(FIND) . -name '*.[hcS]' -print | xargs ctags -a

cscope:
	$(RM) cscope*
	$(FIND) . -name '*.[hcS]' -print | xargs cscope -b

### Detect prefix changes
TRACK_CFLAGS = $(subst ','\'',$(ALL_CFLAGS)):\
             $(bindir_SQ):$(perfexecdir_SQ):$(template_dir_SQ):$(prefix_SQ)

$(OUTPUT)PERF-CFLAGS: .FORCE-PERF-CFLAGS
	@FLAGS='$(TRACK_CFLAGS)'; \
	    if test x"$$FLAGS" != x"`cat $(OUTPUT)PERF-CFLAGS 2>/dev/null`" ; then \
		echo 1>&2 "    * new build flags or prefix"; \
		echo "$$FLAGS" >$(OUTPUT)PERF-CFLAGS; \
            fi

# We need to apply sq twice, once to protect from the shell
# that runs $(OUTPUT)PERF-BUILD-OPTIONS, and then again to protect it
# and the first level quoting from the shell that runs "echo".
$(OUTPUT)PERF-BUILD-OPTIONS: .FORCE-PERF-BUILD-OPTIONS
	@echo SHELL_PATH=\''$(subst ','\'',$(SHELL_PATH_SQ))'\' >$@
	@echo TAR=\''$(subst ','\'',$(subst ','\'',$(TAR)))'\' >>$@
	@echo NO_CURL=\''$(subst ','\'',$(subst ','\'',$(NO_CURL)))'\' >>$@
	@echo NO_PERL=\''$(subst ','\'',$(subst ','\'',$(NO_PERL)))'\' >>$@

### Testing rules

#
# None right now:
#
# TEST_PROGRAMS += test-something$X

all:: $(TEST_PROGRAMS)

# GNU make supports exporting all variables by "export" without parameters.
# However, the environment gets quite big, and some programs have problems
# with that.

export NO_SVN_TESTS

check: $(OUTPUT)common-cmds.h
	if sparse; \
	then \
		for i in *.c */*.c; \
		do \
			sparse $(ALL_CFLAGS) $(SPARSE_FLAGS) $$i || exit; \
		done; \
	else \
		echo 2>&1 "Did you mean 'make test'?"; \
		exit 1; \
	fi

remove-dashes:
	./fixup-builtins $(BUILT_INS) $(PROGRAMS) $(SCRIPTS)

### Installation rules

ifneq ($(filter /%,$(firstword $(template_dir))),)
template_instdir = $(template_dir)
else
template_instdir = $(prefix)/$(template_dir)
endif
export template_instdir

ifneq ($(filter /%,$(firstword $(perfexecdir))),)
perfexec_instdir = $(perfexecdir)
else
perfexec_instdir = $(prefix)/$(perfexecdir)
endif
perfexec_instdir_SQ = $(subst ','\'',$(perfexec_instdir))
export perfexec_instdir

install: all
	$(INSTALL) -d -m 755 '$(DESTDIR_SQ)$(bindir_SQ)'
	$(INSTALL) $(OUTPUT)perf$X '$(DESTDIR_SQ)$(bindir_SQ)'
	$(INSTALL) -d -m 755 '$(DESTDIR_SQ)$(perfexec_instdir_SQ)/scripts/perl/Perf-Trace-Util/lib/Perf/Trace'
	$(INSTALL) -d -m 755 '$(DESTDIR_SQ)$(perfexec_instdir_SQ)/scripts/perl/bin'
	$(INSTALL) $(OUTPUT)perf-archive -t '$(DESTDIR_SQ)$(perfexec_instdir_SQ)'
	$(INSTALL) scripts/perl/Perf-Trace-Util/lib/Perf/Trace/* -t '$(DESTDIR_SQ)$(perfexec_instdir_SQ)/scripts/perl/Perf-Trace-Util/lib/Perf/Trace'
	$(INSTALL) scripts/perl/*.pl -t '$(DESTDIR_SQ)$(perfexec_instdir_SQ)/scripts/perl'
	$(INSTALL) scripts/perl/bin/* -t '$(DESTDIR_SQ)$(perfexec_instdir_SQ)/scripts/perl/bin'
	$(INSTALL) -d -m 755 '$(DESTDIR_SQ)$(perfexec_instdir_SQ)/scripts/python/Perf-Trace-Util/lib/Perf/Trace'
	$(INSTALL) -d -m 755 '$(DESTDIR_SQ)$(perfexec_instdir_SQ)/scripts/python/bin'
	$(INSTALL) scripts/python/Perf-Trace-Util/lib/Perf/Trace/* -t '$(DESTDIR_SQ)$(perfexec_instdir_SQ)/scripts/python/Perf-Trace-Util/lib/Perf/Trace'
	$(INSTALL) scripts/python/*.py -t '$(DESTDIR_SQ)$(perfexec_instdir_SQ)/scripts/python'
	$(INSTALL) scripts/python/bin/* -t '$(DESTDIR_SQ)$(perfexec_instdir_SQ)/scripts/python/bin'

ifdef BUILT_INS
	$(INSTALL) -d -m 755 '$(DESTDIR_SQ)$(perfexec_instdir_SQ)'
	$(INSTALL) $(BUILT_INS) '$(DESTDIR_SQ)$(perfexec_instdir_SQ)'
ifneq (,$X)
	$(foreach p,$(patsubst %$X,%,$(filter %$X,$(ALL_PROGRAMS) $(BUILT_INS) $(OUTPUT)perf$X)), $(RM) '$(DESTDIR_SQ)$(perfexec_instdir_SQ)/$p';)
endif
endif

install-doc:
	$(MAKE) -C Documentation install

install-man:
	$(MAKE) -C Documentation install-man

install-html:
	$(MAKE) -C Documentation install-html

install-info:
	$(MAKE) -C Documentation install-info

install-pdf:
	$(MAKE) -C Documentation install-pdf

quick-install-doc:
	$(MAKE) -C Documentation quick-install

quick-install-man:
	$(MAKE) -C Documentation quick-install-man

quick-install-html:
	$(MAKE) -C Documentation quick-install-html


### Maintainer's dist rules
#
# None right now
#
#
# perf.spec: perf.spec.in
#	sed -e 's/@@VERSION@@/$(PERF_VERSION)/g' < $< > $@+
#	mv $@+ $@
#
# PERF_TARNAME=perf-$(PERF_VERSION)
# dist: perf.spec perf-archive$(X) configure
#	./perf-archive --format=tar \
#		--prefix=$(PERF_TARNAME)/ HEAD^{tree} > $(PERF_TARNAME).tar
#	@mkdir -p $(PERF_TARNAME)
#	@cp perf.spec configure $(PERF_TARNAME)
#	@echo $(PERF_VERSION) > $(PERF_TARNAME)/version
#	$(TAR) rf $(PERF_TARNAME).tar \
#		$(PERF_TARNAME)/perf.spec \
#		$(PERF_TARNAME)/configure \
#		$(PERF_TARNAME)/version
#	@$(RM) -r $(PERF_TARNAME)
#	gzip -f -9 $(PERF_TARNAME).tar
#
# htmldocs = perf-htmldocs-$(PERF_VERSION)
# manpages = perf-manpages-$(PERF_VERSION)
# dist-doc:
#	$(RM) -r .doc-tmp-dir
#	mkdir .doc-tmp-dir
#	$(MAKE) -C Documentation WEBDOC_DEST=../.doc-tmp-dir install-webdoc
#	cd .doc-tmp-dir && $(TAR) cf ../$(htmldocs).tar .
#	gzip -n -9 -f $(htmldocs).tar
#	:
#	$(RM) -r .doc-tmp-dir
#	mkdir -p .doc-tmp-dir/man1 .doc-tmp-dir/man5 .doc-tmp-dir/man7
#	$(MAKE) -C Documentation DESTDIR=./ \
#		man1dir=../.doc-tmp-dir/man1 \
#		man5dir=../.doc-tmp-dir/man5 \
#		man7dir=../.doc-tmp-dir/man7 \
#		install
#	cd .doc-tmp-dir && $(TAR) cf ../$(manpages).tar .
#	gzip -n -9 -f $(manpages).tar
#	$(RM) -r .doc-tmp-dir
#
# rpm: dist
#	$(RPMBUILD) -ta $(PERF_TARNAME).tar.gz

### Cleaning rules

distclean: clean
#	$(RM) configure

clean:
	$(RM) *.o */*.o */*/*.o */*/*/*.o $(LIB_FILE)
	$(RM) $(ALL_PROGRAMS) $(BUILT_INS) perf$X
	$(RM) $(TEST_PROGRAMS)
	$(RM) *.spec *.pyc *.pyo */*.pyc */*.pyo $(OUTPUT)common-cmds.h TAGS tags cscope*
	$(RM) -r autom4te.cache
	$(RM) config.log config.mak.autogen config.mak.append config.status config.cache
	$(RM) -r $(PERF_TARNAME) .doc-tmp-dir
	$(RM) $(PERF_TARNAME).tar.gz perf-core_$(PERF_VERSION)-*.tar.gz
	$(RM) $(htmldocs).tar.gz $(manpages).tar.gz
	$(MAKE) -C Documentation/ clean
	$(RM) $(OUTPUT)PERF-VERSION-FILE $(OUTPUT)PERF-CFLAGS $(OUTPUT)PERF-BUILD-OPTIONS

.PHONY: all install clean strip
.PHONY: shell_compatibility_test please_set_SHELL_PATH_to_a_more_modern_shell
.PHONY: .FORCE-PERF-VERSION-FILE TAGS tags cscope .FORCE-PERF-CFLAGS
.PHONY: .FORCE-PERF-BUILD-OPTIONS

.perf.dev.null:
		touch .perf.dev.null

.INTERMEDIATE:	.perf.dev.null

### Make sure built-ins do not have dups and listed in perf.c
#
check-builtins::
	./check-builtins.sh

### Test suite coverage testing
#
# None right now
#
# .PHONY: coverage coverage-clean coverage-build coverage-report
#
# coverage:
#	$(MAKE) coverage-build
#	$(MAKE) coverage-report
#
# coverage-clean:
#	rm -f *.gcda *.gcno
#
# COVERAGE_CFLAGS = $(CFLAGS) -O0 -ftest-coverage -fprofile-arcs
# COVERAGE_LDFLAGS = $(CFLAGS)  -O0 -lgcov
#
# coverage-build: coverage-clean
#	$(MAKE) CFLAGS="$(COVERAGE_CFLAGS)" LDFLAGS="$(COVERAGE_LDFLAGS)" all
#	$(MAKE) CFLAGS="$(COVERAGE_CFLAGS)" LDFLAGS="$(COVERAGE_LDFLAGS)" \
#		-j1 test
#
# coverage-report:
#	gcov -b *.c */*.c
#	grep '^function.*called 0 ' *.c.gcov */*.c.gcov \
#		| sed -e 's/\([^:]*\)\.gcov: *function \([^ ]*\) called.*/\1: \2/' \
#		| tee coverage-untested-functions<|MERGE_RESOLUTION|>--- conflicted
+++ resolved
@@ -436,10 +436,6 @@
 LIB_OBJS += $(OUTPUT)util/rbtree.o
 LIB_OBJS += $(OUTPUT)util/bitmap.o
 LIB_OBJS += $(OUTPUT)util/hweight.o
-<<<<<<< HEAD
-LIB_OBJS += $(OUTPUT)util/find_next_bit.o
-=======
->>>>>>> f4b87dee
 LIB_OBJS += $(OUTPUT)util/run-command.o
 LIB_OBJS += $(OUTPUT)util/quote.o
 LIB_OBJS += $(OUTPUT)util/strbuf.o
@@ -456,10 +452,7 @@
 LIB_OBJS += $(OUTPUT)util/values.o
 LIB_OBJS += $(OUTPUT)util/debug.o
 LIB_OBJS += $(OUTPUT)util/map.o
-<<<<<<< HEAD
-=======
 LIB_OBJS += $(OUTPUT)util/pstack.o
->>>>>>> f4b87dee
 LIB_OBJS += $(OUTPUT)util/session.o
 LIB_OBJS += $(OUTPUT)util/thread.o
 LIB_OBJS += $(OUTPUT)util/trace-event-parse.o
@@ -498,11 +491,8 @@
 BUILTIN_OBJS += $(OUTPUT)builtin-kmem.o
 BUILTIN_OBJS += $(OUTPUT)builtin-lock.o
 BUILTIN_OBJS += $(OUTPUT)builtin-kvm.o
-<<<<<<< HEAD
-=======
 BUILTIN_OBJS += $(OUTPUT)builtin-test.o
 BUILTIN_OBJS += $(OUTPUT)builtin-inject.o
->>>>>>> f4b87dee
 
 PERFLIBS = $(LIB_FILE)
 
@@ -558,18 +548,6 @@
 	msg := $(error No libelf.h/libelf found, please install libelf-dev/elfutils-libelf-devel and glibc-dev[el]);
 endif
 
-<<<<<<< HEAD
-ifneq ($(shell sh -c "(echo '\#include <dwarf.h>'; echo '\#include <libdw.h>'; echo 'int main(void) { Dwarf *dbg; dbg = dwarf_begin(0, DWARF_C_READ); return (long)dbg; }') | $(CC) -x c - $(ALL_CFLAGS) -I/usr/include/elfutils -ldw -lelf -o $(BITBUCKET) $(ALL_LDFLAGS) $(EXTLIBS) "$(QUIET_STDERR)" && echo y"), y)
-	msg := $(warning No libdw.h found or old libdw.h found, disables dwarf support. Please install elfutils-devel/elfutils-dev);
-else
-ifndef NO_DWARF
-	BASIC_CFLAGS += -I/usr/include/elfutils -DDWARF_SUPPORT
-	EXTLIBS += -lelf -ldw
-	LIB_OBJS += $(OUTPUT)util/probe-finder.o
-endif
-endif
-
-=======
 ifndef NO_DWARF
 ifeq ($(origin PERF_HAVE_DWARF_REGS), undefined)
 	msg := $(warning DWARF register mappings have not been defined for architecture $(ARCH), DWARF support disabled);
@@ -583,18 +561,13 @@
 ifdef NO_NEWT
 	BASIC_CFLAGS += -DNO_NEWT_SUPPORT
 else
->>>>>>> f4b87dee
 ifneq ($(shell sh -c "(echo '\#include <newt.h>'; echo 'int main(void) { newtInit(); newtCls(); return newtFinished(); }') | $(CC) -x c - $(ALL_CFLAGS) -D_LARGEFILE64_SOURCE -D_FILE_OFFSET_BITS=64 -lnewt -o $(BITBUCKET) $(ALL_LDFLAGS) $(EXTLIBS) "$(QUIET_STDERR)" && echo y"), y)
 	msg := $(warning newt not found, disables TUI support. Please install newt-devel or libnewt-dev);
 	BASIC_CFLAGS += -DNO_NEWT_SUPPORT
 else
-<<<<<<< HEAD
-	EXTLIBS += -lnewt
-=======
 	# Fedora has /usr/include/slang/slang.h, but ubuntu /usr/include/slang.h
 	BASIC_CFLAGS += -I/usr/include/slang
 	EXTLIBS += -lnewt -lslang
->>>>>>> f4b87dee
 	LIB_OBJS += $(OUTPUT)util/newt.o
 endif
 endif # NO_NEWT
@@ -979,35 +952,14 @@
 
 $(OUTPUT)builtin-init-db.o: builtin-init-db.c $(OUTPUT)PERF-CFLAGS
 	$(QUIET_CC)$(CC) -o $@ -c $(ALL_CFLAGS) -DDEFAULT_PERF_TEMPLATE_DIR='"$(template_dir_SQ)"' $<
-<<<<<<< HEAD
 
 $(OUTPUT)util/config.o: util/config.c $(OUTPUT)PERF-CFLAGS
 	$(QUIET_CC)$(CC) -o $@ -c $(ALL_CFLAGS) -DETC_PERFCONFIG='"$(ETC_PERFCONFIG_SQ)"' $<
 
-$(OUTPUT)util/rbtree.o: ../../lib/rbtree.c $(OUTPUT)PERF-CFLAGS
-	$(QUIET_CC)$(CC) -o $@ -c $(ALL_CFLAGS) -DETC_PERFCONFIG='"$(ETC_PERFCONFIG_SQ)"' $<
-
-# some perf warning policies can't fit to lib/bitmap.c, eg: it warns about variable shadowing
-# from <string.h> that comes from kernel headers wrapping.
-KBITMAP_FLAGS=`echo $(ALL_CFLAGS) | sed s/-Wshadow// | sed s/-Wswitch-default// | sed s/-Wextra//`
-
-$(OUTPUT)util/bitmap.o: ../../lib/bitmap.c $(OUTPUT)PERF-CFLAGS
-	$(QUIET_CC)$(CC) -o $@ -c $(KBITMAP_FLAGS) -DETC_PERFCONFIG='"$(ETC_PERFCONFIG_SQ)"' $<
-
-$(OUTPUT)util/hweight.o: ../../lib/hweight.c $(OUTPUT)PERF-CFLAGS
-	$(QUIET_CC)$(CC) -o $@ -c $(ALL_CFLAGS) -DETC_PERFCONFIG='"$(ETC_PERFCONFIG_SQ)"' $<
-
-$(OUTPUT)util/find_next_bit.o: ../../lib/find_next_bit.c $(OUTPUT)PERF-CFLAGS
-=======
-
-$(OUTPUT)util/config.o: util/config.c $(OUTPUT)PERF-CFLAGS
-	$(QUIET_CC)$(CC) -o $@ -c $(ALL_CFLAGS) -DETC_PERFCONFIG='"$(ETC_PERFCONFIG_SQ)"' $<
-
 $(OUTPUT)util/newt.o: util/newt.c $(OUTPUT)PERF-CFLAGS
 	$(QUIET_CC)$(CC) -o $@ -c $(ALL_CFLAGS) -DENABLE_SLFUTURE_CONST $<
 
 $(OUTPUT)util/rbtree.o: ../../lib/rbtree.c $(OUTPUT)PERF-CFLAGS
->>>>>>> f4b87dee
 	$(QUIET_CC)$(CC) -o $@ -c $(ALL_CFLAGS) -DETC_PERFCONFIG='"$(ETC_PERFCONFIG_SQ)"' $<
 
 $(OUTPUT)util/scripting-engines/trace-event-perl.o: util/scripting-engines/trace-event-perl.c $(OUTPUT)PERF-CFLAGS
