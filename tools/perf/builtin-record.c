--- conflicted
+++ resolved
@@ -33,13 +33,8 @@
 
 static int			*fd[MAX_NR_CPUS][MAX_COUNTERS];
 
-<<<<<<< HEAD
-static unsigned int		user_interval 			= UINT_MAX;
-static long			default_interval		=      0;
-=======
 static u64			user_interval			= ULLONG_MAX;
 static u64			default_interval		=      0;
->>>>>>> f4b87dee
 
 static int			nr_cpus				=      0;
 static unsigned int		page_size;
@@ -50,11 +45,7 @@
 static int			pipe_output			=      0;
 static const char		*output_name			= "perf.data";
 static int			group				=      0;
-<<<<<<< HEAD
-static unsigned int		realtime_prio			=      0;
-=======
 static int			realtime_prio			=      0;
->>>>>>> f4b87dee
 static bool			raw_samples			=  false;
 static bool			system_wide			=  false;
 static int			profile_cpu			=     -1;
@@ -63,11 +54,7 @@
 static pid_t			*all_tids			=      NULL;
 static int			thread_num			=      0;
 static pid_t			child_pid			=     -1;
-<<<<<<< HEAD
-static bool			inherit				=   true;
-=======
 static bool			no_inherit			=  false;
->>>>>>> f4b87dee
 static enum write_mode_t	write_mode			= WRITE_FORCE;
 static bool			call_graph			=  false;
 static bool			inherit_stat			=  false;
@@ -281,11 +268,7 @@
 	 * it a weak assumption overridable by the user.
 	 */
 	if (!attr->sample_period || (user_freq != UINT_MAX &&
-<<<<<<< HEAD
-				     user_interval != UINT_MAX)) {
-=======
 				     user_interval != ULLONG_MAX)) {
->>>>>>> f4b87dee
 		if (freq) {
 			attr->sample_type	|= PERF_SAMPLE_PERIOD;
 			attr->freq		= 1;
@@ -315,13 +298,8 @@
 
 	attr->mmap		= track;
 	attr->comm		= track;
-<<<<<<< HEAD
-	attr->inherit		= inherit;
-	if (target_pid == -1 && !system_wide) {
-=======
 	attr->inherit		= !no_inherit;
 	if (target_pid == -1 && target_tid == -1 && !system_wide) {
->>>>>>> f4b87dee
 		attr->disabled = 1;
 		attr->enable_on_exec = 1;
 	}
@@ -468,37 +446,17 @@
 
 		process_buildids();
 		perf_header__write(&session->header, output, true);
-<<<<<<< HEAD
-	} else {
-		int err;
-
-		err = event__synthesize_build_ids(process_synthesized_event,
-						  session);
-		if (err < 0)
-			pr_err("Couldn't synthesize build ids.\n");
-	}
-}
-
-static void event__synthesize_guest_os(struct kernel_info *kerninfo,
-		void *data __attribute__((unused)))
-=======
 	}
 }
 
 static void event__synthesize_guest_os(struct machine *machine, void *data)
->>>>>>> f4b87dee
 {
 	int err;
 	char *guest_kallsyms;
 	char path[PATH_MAX];
-<<<<<<< HEAD
-
-	if (is_host_kernel(kerninfo))
-=======
 	struct perf_session *psession = data;
 
 	if (machine__is_host(machine))
->>>>>>> f4b87dee
 		return;
 
 	/*
@@ -510,33 +468,6 @@
 	 *in module instead of in guest kernel.
 	 */
 	err = event__synthesize_modules(process_synthesized_event,
-<<<<<<< HEAD
-			session,
-			kerninfo);
-	if (err < 0)
-		pr_err("Couldn't record guest kernel [%d]'s reference"
-			" relocation symbol.\n", kerninfo->pid);
-
-	if (is_default_guest(kerninfo))
-		guest_kallsyms = (char *) symbol_conf.default_guest_kallsyms;
-	else {
-		sprintf(path, "%s/proc/kallsyms", kerninfo->root_dir);
-		guest_kallsyms = path;
-	}
-
-	/*
-	 * We use _stext for guest kernel because guest kernel's /proc/kallsyms
-	 * have no _text sometimes.
-	 */
-	err = event__synthesize_kernel_mmap(process_synthesized_event,
-			session, kerninfo, "_text");
-	if (err < 0)
-		err = event__synthesize_kernel_mmap(process_synthesized_event,
-				session, kerninfo, "_stext");
-	if (err < 0)
-		pr_err("Couldn't record guest kernel [%d]'s reference"
-			" relocation symbol.\n", kerninfo->pid);
-=======
 					psession, machine);
 	if (err < 0)
 		pr_err("Couldn't record guest kernel [%d]'s reference"
@@ -584,7 +515,6 @@
 
 	if (perf_header__has_feat(&session->header, HEADER_TRACE_INFO))
 		write_output(&finished_round_event, sizeof(finished_round_event));
->>>>>>> f4b87dee
 }
 
 static int __cmd_record(int argc, const char **argv)
@@ -598,11 +528,7 @@
 	int child_ready_pipe[2], go_pipe[2];
 	const bool forks = argc > 0;
 	char buf;
-<<<<<<< HEAD
-	struct kernel_info *kerninfo;
-=======
 	struct machine *machine;
->>>>>>> f4b87dee
 
 	page_size = sysconf(_SC_PAGE_SIZE);
 
@@ -645,11 +571,7 @@
 	}
 
 	session = perf_session__new(output_name, O_WRONLY,
-<<<<<<< HEAD
-				    write_mode == WRITE_FORCE);
-=======
 				    write_mode == WRITE_FORCE, false);
->>>>>>> f4b87dee
 	if (session == NULL) {
 		pr_err("Not enough memory for reading perf file header\n");
 		return -1;
@@ -719,11 +641,7 @@
 		close(child_ready_pipe[0]);
 	}
 
-<<<<<<< HEAD
-	if ((!system_wide && !inherit) || profile_cpu != -1) {
-=======
 	if ((!system_wide && no_inherit) || profile_cpu != -1) {
->>>>>>> f4b87dee
 		open_counters(profile_cpu);
 	} else {
 		nr_cpus = read_cpu_map();
@@ -759,22 +677,6 @@
 			return err;
 		}
 
-<<<<<<< HEAD
-		err = event__synthesize_tracing_data(output, attrs,
-						     nr_counters,
-						     process_synthesized_event,
-						     session);
-		if (err <= 0) {
-			pr_err("Couldn't record tracing data.\n");
-			return err;
-		}
-
-		advance_output(err);
-	}
-
-	kerninfo = kerninfo__findhost(&session->kerninfo_root);
-	if (!kerninfo) {
-=======
 		if (have_tracepoints(attrs, nr_counters)) {
 			/*
 			 * FIXME err <= 0 here actually means that
@@ -798,45 +700,28 @@
 
 	machine = perf_session__find_host_machine(session);
 	if (!machine) {
->>>>>>> f4b87dee
 		pr_err("Couldn't find native kernel information.\n");
 		return -1;
 	}
 
 	err = event__synthesize_kernel_mmap(process_synthesized_event,
-<<<<<<< HEAD
-			session, kerninfo, "_text");
-	if (err < 0)
-		err = event__synthesize_kernel_mmap(process_synthesized_event,
-				session, kerninfo, "_stext");
-=======
 					    session, machine, "_text");
 	if (err < 0)
 		err = event__synthesize_kernel_mmap(process_synthesized_event,
 						    session, machine, "_stext");
->>>>>>> f4b87dee
 	if (err < 0) {
 		pr_err("Couldn't record kernel reference relocation symbol.\n");
 		return err;
 	}
 
 	err = event__synthesize_modules(process_synthesized_event,
-<<<<<<< HEAD
-				session, kerninfo);
-=======
 					session, machine);
->>>>>>> f4b87dee
 	if (err < 0) {
 		pr_err("Couldn't record kernel reference relocation symbol.\n");
 		return err;
 	}
 	if (perf_guest)
-<<<<<<< HEAD
-		kerninfo__process_allkernels(&session->kerninfo_root,
-			event__synthesize_guest_os, session);
-=======
 		perf_session__process_machines(session, event__synthesize_guest_os);
->>>>>>> f4b87dee
 
 	if (!system_wide && profile_cpu == -1)
 		event__synthesize_thread(target_tid, process_synthesized_event,
@@ -864,20 +749,7 @@
 		int hits = samples;
 		int thread;
 
-<<<<<<< HEAD
-		for (i = 0; i < nr_cpu; i++) {
-			for (counter = 0; counter < nr_counters; counter++) {
-				for (thread = 0;
-					thread < thread_num; thread++) {
-					if (mmap_array[i][counter][thread].base)
-						mmap_read(&mmap_array[i][counter][thread]);
-				}
-
-			}
-		}
-=======
 		mmap_read_all();
->>>>>>> f4b87dee
 
 		if (hits == samples) {
 			if (done)
@@ -945,18 +817,6 @@
 			    "CPU to profile on"),
 	OPT_BOOLEAN('f', "force", &force,
 			"overwrite existing data file (deprecated)"),
-<<<<<<< HEAD
-	OPT_LONG('c', "count", &user_interval,
-		    "event period to sample"),
-	OPT_STRING('o', "output", &output_name, "file",
-		    "output file name"),
-	OPT_BOOLEAN('i', "inherit", &inherit,
-		    "child tasks inherit counters"),
-	OPT_INTEGER('F', "freq", &user_freq,
-		    "profile at this frequency"),
-	OPT_INTEGER('m', "mmap-pages", &mmap_pages,
-		    "number of mmap data pages"),
-=======
 	OPT_U64('c', "count", &user_interval, "event period to sample"),
 	OPT_STRING('o', "output", &output_name, "file",
 		    "output file name"),
@@ -964,7 +824,6 @@
 		    "child tasks do not inherit counters"),
 	OPT_UINTEGER('F', "freq", &user_freq, "profile at this frequency"),
 	OPT_UINTEGER('m', "mmap-pages", &mmap_pages, "number of mmap data pages"),
->>>>>>> f4b87dee
 	OPT_BOOLEAN('g', "call-graph", &call_graph,
 		    "do call-graph (stack chain/backtrace) recording"),
 	OPT_INCR('v', "verbose", &verbose,
@@ -1039,11 +898,7 @@
 	if (!event_array)
 		return -ENOMEM;
 
-<<<<<<< HEAD
-	if (user_interval != UINT_MAX)
-=======
 	if (user_interval != ULLONG_MAX)
->>>>>>> f4b87dee
 		default_interval = user_interval;
 	if (user_freq != UINT_MAX)
 		freq = user_freq;
