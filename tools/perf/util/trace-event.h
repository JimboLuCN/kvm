--- conflicted
+++ resolved
@@ -163,11 +163,7 @@
 
 void parse_set_info(int nr_cpus, int long_sz);
 
-<<<<<<< HEAD
-ssize_t trace_report(int fd);
-=======
 ssize_t trace_report(int fd, bool repipe);
->>>>>>> f4b87dee
 
 void *malloc_or_die(unsigned int size);
 
