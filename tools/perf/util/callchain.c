/*
 * Copyright (C) 2009-2010, Frederic Weisbecker <fweisbec@gmail.com>
 *
 * Handle the callchains from the stream in an ad-hoc radix tree and then
 * sort them in an rbtree.
 *
 * Using a radix for code path provides a fast retrieval and factorizes
 * memory use. Also that lets us use the paths in a hierarchical graph view.
 *
 */

#include <stdlib.h>
#include <stdio.h>
#include <stdbool.h>
#include <errno.h>
#include <math.h>

#include "callchain.h"

bool ip_callchain__valid(struct ip_callchain *chain, event_t *event)
{
	unsigned int chain_size = event->header.size;
	chain_size -= (unsigned long)&event->ip.__more_data - (unsigned long)event;
	return chain->nr * sizeof(u64) <= chain_size;
}

#define chain_for_each_child(child, parent)	\
	list_for_each_entry(child, &parent->children, brothers)

static void
rb_insert_callchain(struct rb_root *root, struct callchain_node *chain,
		    enum chain_mode mode)
{
	struct rb_node **p = &root->rb_node;
	struct rb_node *parent = NULL;
	struct callchain_node *rnode;
	u64 chain_cumul = cumul_hits(chain);

	while (*p) {
		u64 rnode_cumul;

		parent = *p;
		rnode = rb_entry(parent, struct callchain_node, rb_node);
		rnode_cumul = cumul_hits(rnode);

		switch (mode) {
		case CHAIN_FLAT:
			if (rnode->hit < chain->hit)
				p = &(*p)->rb_left;
			else
				p = &(*p)->rb_right;
			break;
		case CHAIN_GRAPH_ABS: /* Falldown */
		case CHAIN_GRAPH_REL:
			if (rnode_cumul < chain_cumul)
				p = &(*p)->rb_left;
			else
				p = &(*p)->rb_right;
			break;
		case CHAIN_NONE:
		default:
			break;
		}
	}

	rb_link_node(&chain->rb_node, parent, p);
	rb_insert_color(&chain->rb_node, root);
}

static void
__sort_chain_flat(struct rb_root *rb_root, struct callchain_node *node,
		  u64 min_hit)
{
	struct callchain_node *child;

	chain_for_each_child(child, node)
		__sort_chain_flat(rb_root, child, min_hit);

	if (node->hit && node->hit >= min_hit)
		rb_insert_callchain(rb_root, node, CHAIN_FLAT);
}

/*
 * Once we get every callchains from the stream, we can now
 * sort them by hit
 */
static void
sort_chain_flat(struct rb_root *rb_root, struct callchain_node *node,
		u64 min_hit, struct callchain_param *param __used)
{
	__sort_chain_flat(rb_root, node, min_hit);
}

static void __sort_chain_graph_abs(struct callchain_node *node,
				   u64 min_hit)
{
	struct callchain_node *child;

	node->rb_root = RB_ROOT;

	chain_for_each_child(child, node) {
		__sort_chain_graph_abs(child, min_hit);
		if (cumul_hits(child) >= min_hit)
			rb_insert_callchain(&node->rb_root, child,
					    CHAIN_GRAPH_ABS);
	}
}

static void
sort_chain_graph_abs(struct rb_root *rb_root, struct callchain_node *chain_root,
		     u64 min_hit, struct callchain_param *param __used)
{
	__sort_chain_graph_abs(chain_root, min_hit);
	rb_root->rb_node = chain_root->rb_root.rb_node;
}

static void __sort_chain_graph_rel(struct callchain_node *node,
				   double min_percent)
{
	struct callchain_node *child;
	u64 min_hit;

	node->rb_root = RB_ROOT;
	min_hit = ceil(node->children_hit * min_percent);

	chain_for_each_child(child, node) {
		__sort_chain_graph_rel(child, min_percent);
		if (cumul_hits(child) >= min_hit)
			rb_insert_callchain(&node->rb_root, child,
					    CHAIN_GRAPH_REL);
	}
}

static void
sort_chain_graph_rel(struct rb_root *rb_root, struct callchain_node *chain_root,
		     u64 min_hit __used, struct callchain_param *param)
{
	__sort_chain_graph_rel(chain_root, param->min_percent / 100.0);
	rb_root->rb_node = chain_root->rb_root.rb_node;
}

int register_callchain_param(struct callchain_param *param)
{
	switch (param->mode) {
	case CHAIN_GRAPH_ABS:
		param->sort = sort_chain_graph_abs;
		break;
	case CHAIN_GRAPH_REL:
		param->sort = sort_chain_graph_rel;
		break;
	case CHAIN_FLAT:
		param->sort = sort_chain_flat;
		break;
	case CHAIN_NONE:
	default:
		return -1;
	}
	return 0;
}

/*
 * Create a child for a parent. If inherit_children, then the new child
 * will become the new parent of it's parent children
 */
static struct callchain_node *
create_child(struct callchain_node *parent, bool inherit_children)
{
	struct callchain_node *new;

	new = zalloc(sizeof(*new));
	if (!new) {
		perror("not enough memory to create child for code path tree");
		return NULL;
	}
	new->parent = parent;
	INIT_LIST_HEAD(&new->children);
	INIT_LIST_HEAD(&new->val);

	if (inherit_children) {
		struct callchain_node *next;

		list_splice(&parent->children, &new->children);
		INIT_LIST_HEAD(&parent->children);

		chain_for_each_child(next, new)
			next->parent = new;
	}
	list_add_tail(&new->brothers, &parent->children);

	return new;
}


struct resolved_ip {
	u64		  ip;
	struct map_symbol ms;
};

struct resolved_chain {
	u64			nr;
	struct resolved_ip	ips[0];
};


/*
 * Fill the node with callchain values
 */
static void
fill_node(struct callchain_node *node, struct resolved_chain *chain, int start)
{
	unsigned int i;

	for (i = start; i < chain->nr; i++) {
		struct callchain_list *call;

		call = zalloc(sizeof(*call));
		if (!call) {
			perror("not enough memory for the code path tree");
			return;
		}
		call->ip = chain->ips[i].ip;
		call->ms = chain->ips[i].ms;
		list_add_tail(&call->list, &node->val);
	}
	node->val_nr = chain->nr - start;
	if (!node->val_nr)
		pr_warning("Warning: empty node in callchain tree\n");
}

static void
add_child(struct callchain_node *parent, struct resolved_chain *chain,
	  int start)
{
	struct callchain_node *new;

	new = create_child(parent, false);
	fill_node(new, chain, start);

	new->children_hit = 0;
	new->hit = 1;
}

/*
 * Split the parent in two parts (a new child is created) and
 * give a part of its callchain to the created child.
 * Then create another child to host the given callchain of new branch
 */
static void
split_add_child(struct callchain_node *parent, struct resolved_chain *chain,
		struct callchain_list *to_split, int idx_parents, int idx_local)
{
	struct callchain_node *new;
	struct list_head *old_tail;
	unsigned int idx_total = idx_parents + idx_local;

	/* split */
	new = create_child(parent, true);

	/* split the callchain and move a part to the new child */
	old_tail = parent->val.prev;
	list_del_range(&to_split->list, old_tail);
	new->val.next = &to_split->list;
	new->val.prev = old_tail;
	to_split->list.prev = &new->val;
	old_tail->next = &new->val;

	/* split the hits */
	new->hit = parent->hit;
	new->children_hit = parent->children_hit;
	parent->children_hit = cumul_hits(new);
	new->val_nr = parent->val_nr - idx_local;
	parent->val_nr = idx_local;

	/* create a new child for the new branch if any */
	if (idx_total < chain->nr) {
		parent->hit = 0;
		add_child(parent, chain, idx_total);
		parent->children_hit++;
	} else {
		parent->hit = 1;
	}
}

static int
__append_chain(struct callchain_node *root, struct resolved_chain *chain,
	       unsigned int start);

static void
__append_chain_children(struct callchain_node *root,
			struct resolved_chain *chain,
			unsigned int start)
{
	struct callchain_node *rnode;

	/* lookup in childrens */
	chain_for_each_child(rnode, root) {
		unsigned int ret = __append_chain(rnode, chain, start);

		if (!ret)
			goto inc_children_hit;
	}
	/* nothing in children, add to the current node */
	add_child(root, chain, start);

inc_children_hit:
	root->children_hit++;
}

static int
__append_chain(struct callchain_node *root, struct resolved_chain *chain,
	       unsigned int start)
{
	struct callchain_list *cnode;
	unsigned int i = start;
	bool found = false;

	/*
	 * Lookup in the current node
	 * If we have a symbol, then compare the start to match
	 * anywhere inside a function.
	 */
	list_for_each_entry(cnode, &root->val, list) {
		struct symbol *sym;

		if (i == chain->nr)
			break;

		sym = chain->ips[i].ms.sym;

		if (cnode->ms.sym && sym) {
			if (cnode->ms.sym->start != sym->start)
				break;
		} else if (cnode->ip != chain->ips[i].ip)
			break;

		if (!found)
			found = true;
		i++;
	}

	/* matches not, relay on the parent */
	if (!found)
		return -1;

	/* we match only a part of the node. Split it and add the new chain */
	if (i - start < root->val_nr) {
		split_add_child(root, chain, cnode, start, i - start);
		return 0;
	}

	/* we match 100% of the path, increment the hit */
	if (i - start == root->val_nr && i == chain->nr) {
		root->hit++;
		return 0;
	}

	/* We match the node and still have a part remaining */
	__append_chain_children(root, chain, i);

	return 0;
}

static void filter_context(struct ip_callchain *old, struct resolved_chain *new,
			   struct map_symbol *syms)
<<<<<<< HEAD
{
	int i, j = 0;

	for (i = 0; i < (int)old->nr; i++) {
		if (old->ips[i] >= PERF_CONTEXT_MAX)
			continue;

		new->ips[j].ip = old->ips[i];
		new->ips[j].ms = syms[i];
		j++;
	}

	new->nr = j;
}


int append_chain(struct callchain_node *root, struct ip_callchain *chain,
		 struct map_symbol *syms)
{
=======
{
	int i, j = 0;

	for (i = 0; i < (int)old->nr; i++) {
		if (old->ips[i] >= PERF_CONTEXT_MAX)
			continue;

		new->ips[j].ip = old->ips[i];
		new->ips[j].ms = syms[i];
		j++;
	}

	new->nr = j;
}


int append_chain(struct callchain_node *root, struct ip_callchain *chain,
		 struct map_symbol *syms)
{
>>>>>>> f4b87dee
	struct resolved_chain *filtered;

	if (!chain->nr)
		return 0;

<<<<<<< HEAD
	filtered = malloc(sizeof(*filtered) +
=======
	filtered = zalloc(sizeof(*filtered) +
>>>>>>> f4b87dee
			  chain->nr * sizeof(struct resolved_ip));
	if (!filtered)
		return -ENOMEM;

	filter_context(chain, filtered, syms);

	if (!filtered->nr)
		goto end;

	__append_chain_children(root, filtered, 0);
end:
	free(filtered);

	return 0;
}<|MERGE_RESOLUTION|>--- conflicted
+++ resolved
@@ -362,7 +362,6 @@
 
 static void filter_context(struct ip_callchain *old, struct resolved_chain *new,
 			   struct map_symbol *syms)
-<<<<<<< HEAD
 {
 	int i, j = 0;
 
@@ -382,37 +381,12 @@
 int append_chain(struct callchain_node *root, struct ip_callchain *chain,
 		 struct map_symbol *syms)
 {
-=======
-{
-	int i, j = 0;
-
-	for (i = 0; i < (int)old->nr; i++) {
-		if (old->ips[i] >= PERF_CONTEXT_MAX)
-			continue;
-
-		new->ips[j].ip = old->ips[i];
-		new->ips[j].ms = syms[i];
-		j++;
-	}
-
-	new->nr = j;
-}
-
-
-int append_chain(struct callchain_node *root, struct ip_callchain *chain,
-		 struct map_symbol *syms)
-{
->>>>>>> f4b87dee
 	struct resolved_chain *filtered;
 
 	if (!chain->nr)
 		return 0;
 
-<<<<<<< HEAD
-	filtered = malloc(sizeof(*filtered) +
-=======
 	filtered = zalloc(sizeof(*filtered) +
->>>>>>> f4b87dee
 			  chain->nr * sizeof(struct resolved_ip));
 	if (!filtered)
 		return -ENOMEM;
