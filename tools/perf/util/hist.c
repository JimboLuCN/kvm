--- conflicted
+++ resolved
@@ -9,26 +9,6 @@
 	.min_percent = 0.5
 };
 
-<<<<<<< HEAD
-void __perf_session__add_count(struct hist_entry *he,
-			struct addr_location *al,
-			u64 count)
-{
-	he->count += count;
-
-	switch (al->cpumode) {
-	case PERF_RECORD_MISC_KERNEL:
-		he->count_sys += count;
-		break;
-	case PERF_RECORD_MISC_USER:
-		he->count_us += count;
-		break;
-	case PERF_RECORD_MISC_GUEST_KERNEL:
-		he->count_guest_sys += count;
-		break;
-	case PERF_RECORD_MISC_GUEST_USER:
-		he->count_guest_us += count;
-=======
 static void hist_entry__add_cpumode_period(struct hist_entry *self,
 					   unsigned int cpumode, u64 period)
 {
@@ -44,7 +24,6 @@
 		break;
 	case PERF_RECORD_MISC_GUEST_USER:
 		self->period_guest_us += period;
->>>>>>> f4b87dee
 		break;
 	default:
 		break;
@@ -115,12 +94,7 @@
 			p = &(*p)->rb_right;
 	}
 
-<<<<<<< HEAD
-	he = malloc(sizeof(*he) + (symbol_conf.use_callchain ?
-				    sizeof(struct callchain_node) : 0));
-=======
 	he = hist_entry__new(&entry);
->>>>>>> f4b87dee
 	if (!he)
 		return NULL;
 	rb_link_node(&he->rb_node, parent, p);
@@ -260,17 +234,12 @@
 	rb_insert_color(&he->rb_node, entries);
 }
 
-<<<<<<< HEAD
-u64 perf_session__output_resort(struct rb_root *hists, u64 total_samples)
-=======
 void hists__output_resort(struct hists *self)
->>>>>>> f4b87dee
 {
 	struct rb_root tmp;
 	struct rb_node *next;
 	struct hist_entry *n;
 	u64 min_callchain_hits;
-	u64 nr_hists = 0;
 
 	min_callchain_hits = self->stats.total_period * (callchain_param.min_percent / 100);
 
@@ -284,23 +253,12 @@
 		n = rb_entry(next, struct hist_entry, rb_node);
 		next = rb_next(&n->rb_node);
 
-<<<<<<< HEAD
-		rb_erase(&n->rb_node, hists);
-		perf_session__insert_output_hist_entry(&tmp, n,
-						       min_callchain_hits);
-		++nr_hists;
-	}
-
-	*hists = tmp;
-	return nr_hists;
-=======
 		rb_erase(&n->rb_node, &self->entries);
 		__hists__insert_output_entry(&tmp, n, min_callchain_hits);
 		hists__inc_nr_entries(self, n);
 	}
 
 	self->entries = tmp;
->>>>>>> f4b87dee
 }
 
 static size_t callchain__fprintf_left_margin(FILE *fp, int left_margin)
@@ -555,39 +513,18 @@
 	return ret;
 }
 
-<<<<<<< HEAD
-int hist_entry__snprintf(struct hist_entry *self,
-			   char *s, size_t size,
-			   struct perf_session *pair_session,
-			   bool show_displacement,
-			   long displacement, bool color,
-			   u64 session_total)
-{
-	struct sort_entry *se;
-	u64 count, total, count_sys, count_us, count_guest_sys, count_guest_us;
-=======
 int hist_entry__snprintf(struct hist_entry *self, char *s, size_t size,
 			 struct hists *pair_hists, bool show_displacement,
 			 long displacement, bool color, u64 session_total)
 {
 	struct sort_entry *se;
 	u64 period, total, period_sys, period_us, period_guest_sys, period_guest_us;
->>>>>>> f4b87dee
 	const char *sep = symbol_conf.field_sep;
 	int ret;
 
 	if (symbol_conf.exclude_other && !self->parent)
 		return 0;
 
-<<<<<<< HEAD
-	if (pair_session) {
-		count = self->pair ? self->pair->count : 0;
-		total = pair_session->events_stats.total;
-		count_sys = self->pair ? self->pair->count_sys : 0;
-		count_us = self->pair ? self->pair->count_us : 0;
-		count_guest_sys = self->pair ? self->pair->count_guest_sys : 0;
-		count_guest_us = self->pair ? self->pair->count_guest_us : 0;
-=======
 	if (pair_hists) {
 		period = self->pair ? self->pair->period : 0;
 		total = pair_hists->stats.total_period;
@@ -595,40 +532,19 @@
 		period_us = self->pair ? self->pair->period_us : 0;
 		period_guest_sys = self->pair ? self->pair->period_guest_sys : 0;
 		period_guest_us = self->pair ? self->pair->period_guest_us : 0;
->>>>>>> f4b87dee
 	} else {
 		period = self->period;
 		total = session_total;
-<<<<<<< HEAD
-		count_sys = self->count_sys;
-		count_us = self->count_us;
-		count_guest_sys = self->count_guest_sys;
-		count_guest_us = self->count_guest_us;
-=======
 		period_sys = self->period_sys;
 		period_us = self->period_us;
 		period_guest_sys = self->period_guest_sys;
 		period_guest_us = self->period_guest_us;
->>>>>>> f4b87dee
 	}
 
 	if (total) {
 		if (color)
 			ret = percent_color_snprintf(s, size,
 						     sep ? "%.2f" : "   %6.2f%%",
-<<<<<<< HEAD
-						     (count * 100.0) / total);
-		else
-			ret = snprintf(s, size, sep ? "%.2f" : "   %6.2f%%",
-				       (count * 100.0) / total);
-		if (symbol_conf.show_cpu_utilization) {
-			ret += percent_color_snprintf(s + ret, size - ret,
-					sep ? "%.2f" : "   %6.2f%%",
-					(count_sys * 100.0) / total);
-			ret += percent_color_snprintf(s + ret, size - ret,
-					sep ? "%.2f" : "   %6.2f%%",
-					(count_us * 100.0) / total);
-=======
 						     (period * 100.0) / total);
 		else
 			ret = snprintf(s, size, sep ? "%.2f" : "   %6.2f%%",
@@ -640,38 +556,20 @@
 			ret += percent_color_snprintf(s + ret, size - ret,
 					sep ? "%.2f" : "   %6.2f%%",
 					(period_us * 100.0) / total);
->>>>>>> f4b87dee
 			if (perf_guest) {
 				ret += percent_color_snprintf(s + ret,
 						size - ret,
 						sep ? "%.2f" : "   %6.2f%%",
-<<<<<<< HEAD
-						(count_guest_sys * 100.0) /
-=======
 						(period_guest_sys * 100.0) /
->>>>>>> f4b87dee
 								total);
 				ret += percent_color_snprintf(s + ret,
 						size - ret,
 						sep ? "%.2f" : "   %6.2f%%",
-<<<<<<< HEAD
-						(count_guest_us * 100.0) /
-=======
 						(period_guest_us * 100.0) /
->>>>>>> f4b87dee
 								total);
 			}
 		}
 	} else
-<<<<<<< HEAD
-		ret = snprintf(s, size, sep ? "%lld" : "%12lld ", count);
-
-	if (symbol_conf.show_nr_samples) {
-		if (sep)
-			ret += snprintf(s + ret, size - ret, "%c%lld", *sep, count);
-		else
-			ret += snprintf(s + ret, size - ret, "%11lld", count);
-=======
 		ret = snprintf(s, size, sep ? "%lld" : "%12lld ", period);
 
 	if (symbol_conf.show_nr_samples) {
@@ -679,7 +577,6 @@
 			ret += snprintf(s + ret, size - ret, "%c%lld", *sep, period);
 		else
 			ret += snprintf(s + ret, size - ret, "%11lld", period);
->>>>>>> f4b87dee
 	}
 
 	if (pair_hists) {
@@ -728,23 +625,12 @@
 	return ret;
 }
 
-<<<<<<< HEAD
-int hist_entry__fprintf(struct hist_entry *self,
-			struct perf_session *pair_session,
-			bool show_displacement,
-			long displacement, FILE *fp,
-			u64 session_total)
-{
-	char bf[512];
-	hist_entry__snprintf(self, bf, sizeof(bf), pair_session,
-=======
 int hist_entry__fprintf(struct hist_entry *self, struct hists *pair_hists,
 			bool show_displacement, long displacement, FILE *fp,
 			u64 session_total)
 {
 	char bf[512];
 	hist_entry__snprintf(self, bf, sizeof(bf), pair_hists,
->>>>>>> f4b87dee
 			     show_displacement, displacement,
 			     true, session_total);
 	return fprintf(fp, "%s\n", bf);
@@ -885,17 +771,10 @@
 			++position;
 		}
 		ret += hist_entry__fprintf(h, pair, show_displacement,
-<<<<<<< HEAD
-					   displacement, fp, session_total);
-
-		if (symbol_conf.use_callchain)
-			ret += hist_entry__fprintf_callchain(h, fp, session_total);
-=======
 					   displacement, fp, self->stats.total_period);
 
 		if (symbol_conf.use_callchain)
 			ret += hist_entry__fprintf_callchain(h, fp, self->stats.total_period);
->>>>>>> f4b87dee
 
 		if (h->ms.map == NULL && verbose > 1) {
 			__map_groups__fprintf_maps(&h->thread->mg,
