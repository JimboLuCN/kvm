--- conflicted
+++ resolved
@@ -13,11 +13,7 @@
 	OPTION_BIT,
 	OPTION_BOOLEAN,
 	OPTION_INCR,
-<<<<<<< HEAD
-	OPTION_SET_INT,
-=======
 	OPTION_SET_UINT,
->>>>>>> f4b87dee
 	OPTION_SET_PTR,
 	/* options with arguments (usually) */
 	OPTION_STRING,
@@ -105,17 +101,10 @@
 #define OPT_END()                   { .type = OPTION_END }
 #define OPT_ARGUMENT(l, h)          { .type = OPTION_ARGUMENT, .long_name = (l), .help = (h) }
 #define OPT_GROUP(h)                { .type = OPTION_GROUP, .help = (h) }
-<<<<<<< HEAD
-#define OPT_BIT(s, l, v, h, b)      { .type = OPTION_BIT, .short_name = (s), .long_name = (l), .value = (v), .help = (h), .defval = (b) }
-#define OPT_BOOLEAN(s, l, v, h)     { .type = OPTION_BOOLEAN, .short_name = (s), .long_name = (l), .value = (v), .help = (h) }
-#define OPT_INCR(s, l, v, h)        { .type = OPTION_INCR, .short_name = (s), .long_name = (l), .value = (v), .help = (h) }
-#define OPT_SET_INT(s, l, v, h, i)  { .type = OPTION_SET_INT, .short_name = (s), .long_name = (l), .value = (v), .help = (h), .defval = (i) }
-=======
 #define OPT_BIT(s, l, v, h, b)      { .type = OPTION_BIT, .short_name = (s), .long_name = (l), .value = check_vtype(v, int *), .help = (h), .defval = (b) }
 #define OPT_BOOLEAN(s, l, v, h)     { .type = OPTION_BOOLEAN, .short_name = (s), .long_name = (l), .value = check_vtype(v, bool *), .help = (h) }
 #define OPT_INCR(s, l, v, h)        { .type = OPTION_INCR, .short_name = (s), .long_name = (l), .value = check_vtype(v, int *), .help = (h) }
 #define OPT_SET_UINT(s, l, v, h, i)  { .type = OPTION_SET_UINT, .short_name = (s), .long_name = (l), .value = check_vtype(v, unsigned int *), .help = (h), .defval = (i) }
->>>>>>> f4b87dee
 #define OPT_SET_PTR(s, l, v, h, p)  { .type = OPTION_SET_PTR, .short_name = (s), .long_name = (l), .value = (v), .help = (h), .defval = (p) }
 #define OPT_INTEGER(s, l, v, h)     { .type = OPTION_INTEGER, .short_name = (s), .long_name = (l), .value = check_vtype(v, int *), .help = (h) }
 #define OPT_UINTEGER(s, l, v, h)    { .type = OPTION_UINTEGER, .short_name = (s), .long_name = (l), .value = check_vtype(v, unsigned int *), .help = (h) }
