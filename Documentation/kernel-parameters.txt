--- conflicted
+++ resolved
@@ -1704,12 +1704,9 @@
 
 	no-kvmclock	[X86,KVM] Disable paravirtualized KVM clock driver
 
-<<<<<<< HEAD
 	no-kvmapf	[X86,KVM] Disable paravirtualized asynchronous page
 			fault handling.
 
-=======
->>>>>>> 229aebb8
 	nolapic		[X86-32,APIC] Do not enable or use the local APIC.
 
 	nolapic_timer	[X86-32,APIC] Do not use the local APIC timer.
