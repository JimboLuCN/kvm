/*
 * Copyright (c) 2006, Intel Corporation.
 *
 * This program is free software; you can redistribute it and/or modify it
 * under the terms and conditions of the GNU General Public License,
 * version 2, as published by the Free Software Foundation.
 *
 * This program is distributed in the hope it will be useful, but WITHOUT
 * ANY WARRANTY; without even the implied warranty of MERCHANTABILITY or
 * FITNESS FOR A PARTICULAR PURPOSE.  See the GNU General Public License for
 * more details.
 *
 * You should have received a copy of the GNU General Public License along with
 * this program; if not, write to the Free Software Foundation, Inc., 59 Temple
 * Place - Suite 330, Boston, MA 02111-1307 USA.
 *
 * Copyright (C) 2006-2008 Intel Corporation
 * Author: Ashok Raj <ashok.raj@intel.com>
 * Author: Shaohua Li <shaohua.li@intel.com>
 * Author: Anil S Keshavamurthy <anil.s.keshavamurthy@intel.com>
 *
 * This file implements early detection/parsing of Remapping Devices
 * reported to OS through BIOS via DMA remapping reporting (DMAR) ACPI
 * tables.
 *
 * These routines are used by both DMA-remapping and Interrupt-remapping
 */

#include <linux/pci.h>
#include <linux/dmar.h>
<<<<<<< HEAD
#include <linux/iova.h>
#include <linux/intel-iommu.h>
=======
#include <linux/timer.h>
#include "iova.h"
#include "intel-iommu.h"
>>>>>>> 278429cf

#undef PREFIX
#define PREFIX "DMAR:"

/* No locks are needed as DMA remapping hardware unit
 * list is constructed at boot time and hotplug of
 * these units are not supported by the architecture.
 */
LIST_HEAD(dmar_drhd_units);

static struct acpi_table_header * __initdata dmar_tbl;

static void __init dmar_register_drhd_unit(struct dmar_drhd_unit *drhd)
{
	/*
	 * add INCLUDE_ALL at the tail, so scan the list will find it at
	 * the very end.
	 */
	if (drhd->include_all)
		list_add_tail(&drhd->list, &dmar_drhd_units);
	else
		list_add(&drhd->list, &dmar_drhd_units);
}

static int __init dmar_parse_one_dev_scope(struct acpi_dmar_device_scope *scope,
					   struct pci_dev **dev, u16 segment)
{
	struct pci_bus *bus;
	struct pci_dev *pdev = NULL;
	struct acpi_dmar_pci_path *path;
	int count;

	bus = pci_find_bus(segment, scope->bus);
	path = (struct acpi_dmar_pci_path *)(scope + 1);
	count = (scope->length - sizeof(struct acpi_dmar_device_scope))
		/ sizeof(struct acpi_dmar_pci_path);

	while (count) {
		if (pdev)
			pci_dev_put(pdev);
		/*
		 * Some BIOSes list non-exist devices in DMAR table, just
		 * ignore it
		 */
		if (!bus) {
			printk(KERN_WARNING
			PREFIX "Device scope bus [%d] not found\n",
			scope->bus);
			break;
		}
		pdev = pci_get_slot(bus, PCI_DEVFN(path->dev, path->fn));
		if (!pdev) {
			printk(KERN_WARNING PREFIX
			"Device scope device [%04x:%02x:%02x.%02x] not found\n",
				segment, bus->number, path->dev, path->fn);
			break;
		}
		path ++;
		count --;
		bus = pdev->subordinate;
	}
	if (!pdev) {
		printk(KERN_WARNING PREFIX
		"Device scope device [%04x:%02x:%02x.%02x] not found\n",
		segment, scope->bus, path->dev, path->fn);
		*dev = NULL;
		return 0;
	}
	if ((scope->entry_type == ACPI_DMAR_SCOPE_TYPE_ENDPOINT && \
			pdev->subordinate) || (scope->entry_type == \
			ACPI_DMAR_SCOPE_TYPE_BRIDGE && !pdev->subordinate)) {
		pci_dev_put(pdev);
		printk(KERN_WARNING PREFIX
			"Device scope type does not match for %s\n",
			 pci_name(pdev));
		return -EINVAL;
	}
	*dev = pdev;
	return 0;
}

static int __init dmar_parse_dev_scope(void *start, void *end, int *cnt,
				       struct pci_dev ***devices, u16 segment)
{
	struct acpi_dmar_device_scope *scope;
	void * tmp = start;
	int index;
	int ret;

	*cnt = 0;
	while (start < end) {
		scope = start;
		if (scope->entry_type == ACPI_DMAR_SCOPE_TYPE_ENDPOINT ||
		    scope->entry_type == ACPI_DMAR_SCOPE_TYPE_BRIDGE)
			(*cnt)++;
		else
			printk(KERN_WARNING PREFIX
				"Unsupported device scope\n");
		start += scope->length;
	}
	if (*cnt == 0)
		return 0;

	*devices = kcalloc(*cnt, sizeof(struct pci_dev *), GFP_KERNEL);
	if (!*devices)
		return -ENOMEM;

	start = tmp;
	index = 0;
	while (start < end) {
		scope = start;
		if (scope->entry_type == ACPI_DMAR_SCOPE_TYPE_ENDPOINT ||
		    scope->entry_type == ACPI_DMAR_SCOPE_TYPE_BRIDGE) {
			ret = dmar_parse_one_dev_scope(scope,
				&(*devices)[index], segment);
			if (ret) {
				kfree(*devices);
				return ret;
			}
			index ++;
		}
		start += scope->length;
	}

	return 0;
}

/**
 * dmar_parse_one_drhd - parses exactly one DMA remapping hardware definition
 * structure which uniquely represent one DMA remapping hardware unit
 * present in the platform
 */
static int __init
dmar_parse_one_drhd(struct acpi_dmar_header *header)
{
	struct acpi_dmar_hardware_unit *drhd;
	struct dmar_drhd_unit *dmaru;
	int ret = 0;

	dmaru = kzalloc(sizeof(*dmaru), GFP_KERNEL);
	if (!dmaru)
		return -ENOMEM;

	dmaru->hdr = header;
	drhd = (struct acpi_dmar_hardware_unit *)header;
	dmaru->reg_base_addr = drhd->address;
	dmaru->include_all = drhd->flags & 0x1; /* BIT0: INCLUDE_ALL */

	ret = alloc_iommu(dmaru);
	if (ret) {
		kfree(dmaru);
		return ret;
	}
	dmar_register_drhd_unit(dmaru);
	return 0;
}

static int __init
dmar_parse_dev(struct dmar_drhd_unit *dmaru)
{
	struct acpi_dmar_hardware_unit *drhd;
	static int include_all;
	int ret;

	drhd = (struct acpi_dmar_hardware_unit *) dmaru->hdr;

	if (!dmaru->include_all)
		ret = dmar_parse_dev_scope((void *)(drhd + 1),
				((void *)drhd) + drhd->header.length,
				&dmaru->devices_cnt, &dmaru->devices,
				drhd->segment);
	else {
		/* Only allow one INCLUDE_ALL */
		if (include_all) {
			printk(KERN_WARNING PREFIX "Only one INCLUDE_ALL "
				"device scope is allowed\n");
			ret = -EINVAL;
		}
		include_all = 1;
	}

	if (ret || (dmaru->devices_cnt == 0 && !dmaru->include_all)) {
		list_del(&dmaru->list);
		kfree(dmaru);
	}
	return ret;
}

#ifdef CONFIG_DMAR
LIST_HEAD(dmar_rmrr_units);

static void __init dmar_register_rmrr_unit(struct dmar_rmrr_unit *rmrr)
{
	list_add(&rmrr->list, &dmar_rmrr_units);
}


static int __init
dmar_parse_one_rmrr(struct acpi_dmar_header *header)
{
	struct acpi_dmar_reserved_memory *rmrr;
	struct dmar_rmrr_unit *rmrru;

	rmrru = kzalloc(sizeof(*rmrru), GFP_KERNEL);
	if (!rmrru)
		return -ENOMEM;

	rmrru->hdr = header;
	rmrr = (struct acpi_dmar_reserved_memory *)header;
	rmrru->base_address = rmrr->base_address;
	rmrru->end_address = rmrr->end_address;

	dmar_register_rmrr_unit(rmrru);
	return 0;
}

static int __init
rmrr_parse_dev(struct dmar_rmrr_unit *rmrru)
{
	struct acpi_dmar_reserved_memory *rmrr;
	int ret;

	rmrr = (struct acpi_dmar_reserved_memory *) rmrru->hdr;
	ret = dmar_parse_dev_scope((void *)(rmrr + 1),
		((void *)rmrr) + rmrr->header.length,
		&rmrru->devices_cnt, &rmrru->devices, rmrr->segment);

	if (ret || (rmrru->devices_cnt == 0)) {
		list_del(&rmrru->list);
		kfree(rmrru);
	}
	return ret;
}
#endif

static void __init
dmar_table_print_dmar_entry(struct acpi_dmar_header *header)
{
	struct acpi_dmar_hardware_unit *drhd;
	struct acpi_dmar_reserved_memory *rmrr;

	switch (header->type) {
	case ACPI_DMAR_TYPE_HARDWARE_UNIT:
		drhd = (struct acpi_dmar_hardware_unit *)header;
		printk (KERN_INFO PREFIX
			"DRHD (flags: 0x%08x)base: 0x%016Lx\n",
			drhd->flags, drhd->address);
		break;
	case ACPI_DMAR_TYPE_RESERVED_MEMORY:
		rmrr = (struct acpi_dmar_reserved_memory *)header;

		printk (KERN_INFO PREFIX
			"RMRR base: 0x%016Lx end: 0x%016Lx\n",
			rmrr->base_address, rmrr->end_address);
		break;
	}
}


/**
 * parse_dmar_table - parses the DMA reporting table
 */
static int __init
parse_dmar_table(void)
{
	struct acpi_table_dmar *dmar;
	struct acpi_dmar_header *entry_header;
	int ret = 0;

	dmar = (struct acpi_table_dmar *)dmar_tbl;
	if (!dmar)
		return -ENODEV;

	if (dmar->width < PAGE_SHIFT_4K - 1) {
		printk(KERN_WARNING PREFIX "Invalid DMAR haw\n");
		return -EINVAL;
	}

	printk (KERN_INFO PREFIX "Host address width %d\n",
		dmar->width + 1);

	entry_header = (struct acpi_dmar_header *)(dmar + 1);
	while (((unsigned long)entry_header) <
			(((unsigned long)dmar) + dmar_tbl->length)) {
		dmar_table_print_dmar_entry(entry_header);

		switch (entry_header->type) {
		case ACPI_DMAR_TYPE_HARDWARE_UNIT:
			ret = dmar_parse_one_drhd(entry_header);
			break;
		case ACPI_DMAR_TYPE_RESERVED_MEMORY:
#ifdef CONFIG_DMAR
			ret = dmar_parse_one_rmrr(entry_header);
#endif
			break;
		default:
			printk(KERN_WARNING PREFIX
				"Unknown DMAR structure type\n");
			ret = 0; /* for forward compatibility */
			break;
		}
		if (ret)
			break;

		entry_header = ((void *)entry_header + entry_header->length);
	}
	return ret;
}

int dmar_pci_device_match(struct pci_dev *devices[], int cnt,
			  struct pci_dev *dev)
{
	int index;

	while (dev) {
		for (index = 0; index < cnt; index++)
			if (dev == devices[index])
				return 1;

		/* Check our parent */
		dev = dev->bus->self;
	}

	return 0;
}

struct dmar_drhd_unit *
dmar_find_matched_drhd_unit(struct pci_dev *dev)
{
	struct dmar_drhd_unit *drhd = NULL;

	list_for_each_entry(drhd, &dmar_drhd_units, list) {
		if (drhd->include_all || dmar_pci_device_match(drhd->devices,
						drhd->devices_cnt, dev))
			return drhd;
	}

	return NULL;
}

int __init dmar_dev_scope_init(void)
{
	struct dmar_drhd_unit *drhd;
	int ret = -ENODEV;

	for_each_drhd_unit(drhd) {
		ret = dmar_parse_dev(drhd);
		if (ret)
			return ret;
	}

#ifdef CONFIG_DMAR
	{
		struct dmar_rmrr_unit *rmrr;
		for_each_rmrr_units(rmrr) {
			ret = rmrr_parse_dev(rmrr);
			if (ret)
				return ret;
		}
	}
#endif

	return ret;
}


int __init dmar_table_init(void)
{
	static int dmar_table_initialized;
	int ret;

	if (dmar_table_initialized)
		return 0;

	dmar_table_initialized = 1;

	ret = parse_dmar_table();
	if (ret) {
		if (ret != -ENODEV)
			printk(KERN_INFO PREFIX "parse DMAR table failure.\n");
		return ret;
	}

	if (list_empty(&dmar_drhd_units)) {
		printk(KERN_INFO PREFIX "No DMAR devices found\n");
		return -ENODEV;
	}

#ifdef CONFIG_DMAR
	if (list_empty(&dmar_rmrr_units))
		printk(KERN_INFO PREFIX "No RMRR found\n");
#endif

#ifdef CONFIG_INTR_REMAP
	parse_ioapics_under_ir();
#endif
	return 0;
}

/**
 * early_dmar_detect - checks to see if the platform supports DMAR devices
 */
int __init early_dmar_detect(void)
{
	acpi_status status = AE_OK;

	/* if we could find DMAR table, then there are DMAR devices */
	status = acpi_get_table(ACPI_SIG_DMAR, 0,
				(struct acpi_table_header **)&dmar_tbl);

	if (ACPI_SUCCESS(status) && !dmar_tbl) {
		printk (KERN_WARNING PREFIX "Unable to map DMAR\n");
		status = AE_NOT_FOUND;
	}

	return (ACPI_SUCCESS(status) ? 1 : 0);
}

void __init detect_intel_iommu(void)
{
	int ret;

	ret = early_dmar_detect();

#ifdef CONFIG_DMAR
	{
		struct acpi_table_dmar *dmar;
		/*
		 * for now we will disable dma-remapping when interrupt
		 * remapping is enabled.
		 * When support for queued invalidation for IOTLB invalidation
		 * is added, we will not need this any more.
		 */
		dmar = (struct acpi_table_dmar *) dmar_tbl;
		if (ret && cpu_has_x2apic && dmar->flags & 0x1) {
			printk(KERN_INFO
			       "Queued invalidation will be enabled to support "
			       "x2apic and Intr-remapping.\n");
			printk(KERN_INFO
			       "Disabling IOMMU detection, because of missing "
			       "queued invalidation support for IOTLB "
			       "invalidation\n");
			printk(KERN_INFO
			       "Use \"nox2apic\", if you want to use Intel "
			       " IOMMU for DMA-remapping and don't care about "
			       " x2apic support\n");

			dmar_disabled = 1;
			return;
		}

		if (ret && !no_iommu && !iommu_detected && !swiotlb &&
		    !dmar_disabled)
			iommu_detected = 1;
	}
#endif
}


int alloc_iommu(struct dmar_drhd_unit *drhd)
{
	struct intel_iommu *iommu;
	int map_size;
	u32 ver;
	static int iommu_allocated = 0;

	iommu = kzalloc(sizeof(*iommu), GFP_KERNEL);
	if (!iommu)
		return -ENOMEM;

	iommu->seq_id = iommu_allocated++;

	iommu->reg = ioremap(drhd->reg_base_addr, PAGE_SIZE_4K);
	if (!iommu->reg) {
		printk(KERN_ERR "IOMMU: can't map the region\n");
		goto error;
	}
	iommu->cap = dmar_readq(iommu->reg + DMAR_CAP_REG);
	iommu->ecap = dmar_readq(iommu->reg + DMAR_ECAP_REG);

	/* the registers might be more than one page */
	map_size = max_t(int, ecap_max_iotlb_offset(iommu->ecap),
		cap_max_fault_reg_offset(iommu->cap));
	map_size = PAGE_ALIGN_4K(map_size);
	if (map_size > PAGE_SIZE_4K) {
		iounmap(iommu->reg);
		iommu->reg = ioremap(drhd->reg_base_addr, map_size);
		if (!iommu->reg) {
			printk(KERN_ERR "IOMMU: can't map the region\n");
			goto error;
		}
	}

	ver = readl(iommu->reg + DMAR_VER_REG);
	pr_debug("IOMMU %llx: ver %d:%d cap %llx ecap %llx\n",
		drhd->reg_base_addr, DMAR_VER_MAJOR(ver), DMAR_VER_MINOR(ver),
		iommu->cap, iommu->ecap);

	spin_lock_init(&iommu->register_lock);

	drhd->iommu = iommu;
	return 0;
error:
	kfree(iommu);
	return -1;
}

void free_iommu(struct intel_iommu *iommu)
{
	if (!iommu)
		return;

#ifdef CONFIG_DMAR
	free_dmar_iommu(iommu);
#endif

	if (iommu->reg)
		iounmap(iommu->reg);
	kfree(iommu);
}

/*
 * Reclaim all the submitted descriptors which have completed its work.
 */
static inline void reclaim_free_desc(struct q_inval *qi)
{
	while (qi->desc_status[qi->free_tail] == QI_DONE) {
		qi->desc_status[qi->free_tail] = QI_FREE;
		qi->free_tail = (qi->free_tail + 1) % QI_LENGTH;
		qi->free_cnt++;
	}
}

/*
 * Submit the queued invalidation descriptor to the remapping
 * hardware unit and wait for its completion.
 */
void qi_submit_sync(struct qi_desc *desc, struct intel_iommu *iommu)
{
	struct q_inval *qi = iommu->qi;
	struct qi_desc *hw, wait_desc;
	int wait_index, index;
	unsigned long flags;

	if (!qi)
		return;

	hw = qi->desc;

	spin_lock(&qi->q_lock);
	while (qi->free_cnt < 3) {
		spin_unlock(&qi->q_lock);
		cpu_relax();
		spin_lock(&qi->q_lock);
	}

	index = qi->free_head;
	wait_index = (index + 1) % QI_LENGTH;

	qi->desc_status[index] = qi->desc_status[wait_index] = QI_IN_USE;

	hw[index] = *desc;

	wait_desc.low = QI_IWD_STATUS_DATA(2) | QI_IWD_STATUS_WRITE | QI_IWD_TYPE;
	wait_desc.high = virt_to_phys(&qi->desc_status[wait_index]);

	hw[wait_index] = wait_desc;

	__iommu_flush_cache(iommu, &hw[index], sizeof(struct qi_desc));
	__iommu_flush_cache(iommu, &hw[wait_index], sizeof(struct qi_desc));

	qi->free_head = (qi->free_head + 2) % QI_LENGTH;
	qi->free_cnt -= 2;

	spin_lock_irqsave(&iommu->register_lock, flags);
	/*
	 * update the HW tail register indicating the presence of
	 * new descriptors.
	 */
	writel(qi->free_head << 4, iommu->reg + DMAR_IQT_REG);
	spin_unlock_irqrestore(&iommu->register_lock, flags);

	while (qi->desc_status[wait_index] != QI_DONE) {
		spin_unlock(&qi->q_lock);
		cpu_relax();
		spin_lock(&qi->q_lock);
	}

	qi->desc_status[index] = QI_DONE;

	reclaim_free_desc(qi);
	spin_unlock(&qi->q_lock);
}

/*
 * Flush the global interrupt entry cache.
 */
void qi_global_iec(struct intel_iommu *iommu)
{
	struct qi_desc desc;

	desc.low = QI_IEC_TYPE;
	desc.high = 0;

	qi_submit_sync(&desc, iommu);
}

/*
 * Enable Queued Invalidation interface. This is a must to support
 * interrupt-remapping. Also used by DMA-remapping, which replaces
 * register based IOTLB invalidation.
 */
int dmar_enable_qi(struct intel_iommu *iommu)
{
	u32 cmd, sts;
	unsigned long flags;
	struct q_inval *qi;

	if (!ecap_qis(iommu->ecap))
		return -ENOENT;

	/*
	 * queued invalidation is already setup and enabled.
	 */
	if (iommu->qi)
		return 0;

	iommu->qi = kmalloc(sizeof(*qi), GFP_KERNEL);
	if (!iommu->qi)
		return -ENOMEM;

	qi = iommu->qi;

	qi->desc = (void *)(get_zeroed_page(GFP_KERNEL));
	if (!qi->desc) {
		kfree(qi);
		iommu->qi = 0;
		return -ENOMEM;
	}

	qi->desc_status = kmalloc(QI_LENGTH * sizeof(int), GFP_KERNEL);
	if (!qi->desc_status) {
		free_page((unsigned long) qi->desc);
		kfree(qi);
		iommu->qi = 0;
		return -ENOMEM;
	}

	qi->free_head = qi->free_tail = 0;
	qi->free_cnt = QI_LENGTH;

	spin_lock_init(&qi->q_lock);

	spin_lock_irqsave(&iommu->register_lock, flags);
	/* write zero to the tail reg */
	writel(0, iommu->reg + DMAR_IQT_REG);

	dmar_writeq(iommu->reg + DMAR_IQA_REG, virt_to_phys(qi->desc));

	cmd = iommu->gcmd | DMA_GCMD_QIE;
	iommu->gcmd |= DMA_GCMD_QIE;
	writel(cmd, iommu->reg + DMAR_GCMD_REG);

	/* Make sure hardware complete it */
	IOMMU_WAIT_OP(iommu, DMAR_GSTS_REG, readl, (sts & DMA_GSTS_QIES), sts);
	spin_unlock_irqrestore(&iommu->register_lock, flags);

	return 0;
}<|MERGE_RESOLUTION|>--- conflicted
+++ resolved
@@ -28,14 +28,9 @@
 
 #include <linux/pci.h>
 #include <linux/dmar.h>
-<<<<<<< HEAD
 #include <linux/iova.h>
 #include <linux/intel-iommu.h>
-=======
 #include <linux/timer.h>
-#include "iova.h"
-#include "intel-iommu.h"
->>>>>>> 278429cf
 
 #undef PREFIX
 #define PREFIX "DMAR:"
