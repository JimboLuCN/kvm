--- conflicted
+++ resolved
@@ -12,13 +12,8 @@
 OBJCOPYFLAGS     := -O binary -R .note -R .comment -S
 GZFLAGS          := -9
 
-<<<<<<< HEAD
-CFLAGS           += $(call cc-option,-mno-fdpic)
-AFLAGS           += $(call cc-option,-mno-fdpic)
-=======
 KBUILD_CFLAGS           += $(call cc-option,-mno-fdpic)
 KBUILD_AFLAGS           += $(call cc-option,-mno-fdpic)
->>>>>>> df6af418
 CFLAGS_MODULE    += -mlong-calls
 KALLSYMS         += --symbol-prefix=_
 
