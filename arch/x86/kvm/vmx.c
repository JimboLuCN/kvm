/*
 * Kernel-based Virtual Machine driver for Linux
 *
 * This module enables machines with Intel VT-x extensions to run virtual
 * machines without emulation or binary translation.
 *
 * Copyright (C) 2006 Qumranet, Inc.
 *
 * Authors:
 *   Avi Kivity   <avi@qumranet.com>
 *   Yaniv Kamay  <yaniv@qumranet.com>
 *
 * This work is licensed under the terms of the GNU GPL, version 2.  See
 * the COPYING file in the top-level directory.
 *
 */

#include "irq.h"
#include "vmx.h"
#include "mmu.h"

#include <linux/kvm_host.h>
#include <linux/module.h>
#include <linux/kernel.h>
#include <linux/mm.h>
#include <linux/highmem.h>
#include <linux/sched.h>
#include <linux/moduleparam.h>
#include "kvm_cache_regs.h"
#include "x86.h"

#include <asm/io.h>
#include <asm/desc.h>

#define __ex(x) __kvm_handle_fault_on_reboot(x)

MODULE_AUTHOR("Qumranet");
MODULE_LICENSE("GPL");

static int bypass_guest_pf = 1;
module_param(bypass_guest_pf, bool, 0);

static int enable_vpid = 1;
module_param(enable_vpid, bool, 0);

static int flexpriority_enabled = 1;
module_param(flexpriority_enabled, bool, 0);

static int enable_ept = 1;
module_param(enable_ept, bool, 0);

struct vmcs {
	u32 revision_id;
	u32 abort;
	char data[0];
};

struct vcpu_vmx {
	struct kvm_vcpu       vcpu;
	struct list_head      local_vcpus_link;
	unsigned long         host_rsp;
	int                   launched;
	u8                    fail;
	u32                   idt_vectoring_info;
	struct kvm_msr_entry *guest_msrs;
	struct kvm_msr_entry *host_msrs;
	int                   nmsrs;
	int                   save_nmsrs;
	int                   msr_offset_efer;
#ifdef CONFIG_X86_64
	int                   msr_offset_kernel_gs_base;
#endif
	struct vmcs          *vmcs;
	struct {
		int           loaded;
		u16           fs_sel, gs_sel, ldt_sel;
		int           gs_ldt_reload_needed;
		int           fs_reload_needed;
		int           guest_efer_loaded;
	} host_state;
	struct {
		struct {
			bool pending;
			u8 vector;
			unsigned rip;
		} irq;
	} rmode;
	int vpid;
};

static inline struct vcpu_vmx *to_vmx(struct kvm_vcpu *vcpu)
{
	return container_of(vcpu, struct vcpu_vmx, vcpu);
}

static int init_rmode(struct kvm *kvm);
static u64 construct_eptp(unsigned long root_hpa);

static DEFINE_PER_CPU(struct vmcs *, vmxarea);
static DEFINE_PER_CPU(struct vmcs *, current_vmcs);
static DEFINE_PER_CPU(struct list_head, vcpus_on_cpu);

static struct page *vmx_io_bitmap_a;
static struct page *vmx_io_bitmap_b;
static struct page *vmx_msr_bitmap;

static DECLARE_BITMAP(vmx_vpid_bitmap, VMX_NR_VPIDS);
static DEFINE_SPINLOCK(vmx_vpid_lock);

static struct vmcs_config {
	int size;
	int order;
	u32 revision_id;
	u32 pin_based_exec_ctrl;
	u32 cpu_based_exec_ctrl;
	u32 cpu_based_2nd_exec_ctrl;
	u32 vmexit_ctrl;
	u32 vmentry_ctrl;
} vmcs_config;

struct vmx_capability {
	u32 ept;
	u32 vpid;
} vmx_capability;

#define VMX_SEGMENT_FIELD(seg)					\
	[VCPU_SREG_##seg] = {                                   \
		.selector = GUEST_##seg##_SELECTOR,		\
		.base = GUEST_##seg##_BASE,		   	\
		.limit = GUEST_##seg##_LIMIT,		   	\
		.ar_bytes = GUEST_##seg##_AR_BYTES,	   	\
	}

static struct kvm_vmx_segment_field {
	unsigned selector;
	unsigned base;
	unsigned limit;
	unsigned ar_bytes;
} kvm_vmx_segment_fields[] = {
	VMX_SEGMENT_FIELD(CS),
	VMX_SEGMENT_FIELD(DS),
	VMX_SEGMENT_FIELD(ES),
	VMX_SEGMENT_FIELD(FS),
	VMX_SEGMENT_FIELD(GS),
	VMX_SEGMENT_FIELD(SS),
	VMX_SEGMENT_FIELD(TR),
	VMX_SEGMENT_FIELD(LDTR),
};

/*
 * Keep MSR_K6_STAR at the end, as setup_msrs() will try to optimize it
 * away by decrementing the array size.
 */
static const u32 vmx_msr_index[] = {
#ifdef CONFIG_X86_64
	MSR_SYSCALL_MASK, MSR_LSTAR, MSR_CSTAR, MSR_KERNEL_GS_BASE,
#endif
	MSR_EFER, MSR_K6_STAR,
};
#define NR_VMX_MSR ARRAY_SIZE(vmx_msr_index)

static void load_msrs(struct kvm_msr_entry *e, int n)
{
	int i;

	for (i = 0; i < n; ++i)
		wrmsrl(e[i].index, e[i].data);
}

static void save_msrs(struct kvm_msr_entry *e, int n)
{
	int i;

	for (i = 0; i < n; ++i)
		rdmsrl(e[i].index, e[i].data);
}

static inline int is_page_fault(u32 intr_info)
{
	return (intr_info & (INTR_INFO_INTR_TYPE_MASK | INTR_INFO_VECTOR_MASK |
			     INTR_INFO_VALID_MASK)) ==
		(INTR_TYPE_EXCEPTION | PF_VECTOR | INTR_INFO_VALID_MASK);
}

static inline int is_no_device(u32 intr_info)
{
	return (intr_info & (INTR_INFO_INTR_TYPE_MASK | INTR_INFO_VECTOR_MASK |
			     INTR_INFO_VALID_MASK)) ==
		(INTR_TYPE_EXCEPTION | NM_VECTOR | INTR_INFO_VALID_MASK);
}

static inline int is_invalid_opcode(u32 intr_info)
{
	return (intr_info & (INTR_INFO_INTR_TYPE_MASK | INTR_INFO_VECTOR_MASK |
			     INTR_INFO_VALID_MASK)) ==
		(INTR_TYPE_EXCEPTION | UD_VECTOR | INTR_INFO_VALID_MASK);
}

static inline int is_external_interrupt(u32 intr_info)
{
	return (intr_info & (INTR_INFO_INTR_TYPE_MASK | INTR_INFO_VALID_MASK))
		== (INTR_TYPE_EXT_INTR | INTR_INFO_VALID_MASK);
}

static inline int cpu_has_vmx_msr_bitmap(void)
{
	return (vmcs_config.cpu_based_exec_ctrl & CPU_BASED_USE_MSR_BITMAPS);
}

static inline int cpu_has_vmx_tpr_shadow(void)
{
	return (vmcs_config.cpu_based_exec_ctrl & CPU_BASED_TPR_SHADOW);
}

static inline int vm_need_tpr_shadow(struct kvm *kvm)
{
	return ((cpu_has_vmx_tpr_shadow()) && (irqchip_in_kernel(kvm)));
}

static inline int cpu_has_secondary_exec_ctrls(void)
{
	return (vmcs_config.cpu_based_exec_ctrl &
		CPU_BASED_ACTIVATE_SECONDARY_CONTROLS);
}

static inline bool cpu_has_vmx_virtualize_apic_accesses(void)
{
	return flexpriority_enabled
		&& (vmcs_config.cpu_based_2nd_exec_ctrl &
		    SECONDARY_EXEC_VIRTUALIZE_APIC_ACCESSES);
}

static inline int cpu_has_vmx_invept_individual_addr(void)
{
	return (!!(vmx_capability.ept & VMX_EPT_EXTENT_INDIVIDUAL_BIT));
}

static inline int cpu_has_vmx_invept_context(void)
{
	return (!!(vmx_capability.ept & VMX_EPT_EXTENT_CONTEXT_BIT));
}

static inline int cpu_has_vmx_invept_global(void)
{
	return (!!(vmx_capability.ept & VMX_EPT_EXTENT_GLOBAL_BIT));
}

static inline int cpu_has_vmx_ept(void)
{
	return (vmcs_config.cpu_based_2nd_exec_ctrl &
		SECONDARY_EXEC_ENABLE_EPT);
}

static inline int vm_need_ept(void)
{
	return (cpu_has_vmx_ept() && enable_ept);
}

static inline int vm_need_virtualize_apic_accesses(struct kvm *kvm)
{
	return ((cpu_has_vmx_virtualize_apic_accesses()) &&
		(irqchip_in_kernel(kvm)));
}

static inline int cpu_has_vmx_vpid(void)
{
	return (vmcs_config.cpu_based_2nd_exec_ctrl &
		SECONDARY_EXEC_ENABLE_VPID);
}

static inline int cpu_has_virtual_nmis(void)
{
	return vmcs_config.pin_based_exec_ctrl & PIN_BASED_VIRTUAL_NMIS;
}

static int __find_msr_index(struct vcpu_vmx *vmx, u32 msr)
{
	int i;

	for (i = 0; i < vmx->nmsrs; ++i)
		if (vmx->guest_msrs[i].index == msr)
			return i;
	return -1;
}

static inline void __invvpid(int ext, u16 vpid, gva_t gva)
{
    struct {
	u64 vpid : 16;
	u64 rsvd : 48;
	u64 gva;
    } operand = { vpid, 0, gva };

    asm volatile (__ex(ASM_VMX_INVVPID)
		  /* CF==1 or ZF==1 --> rc = -1 */
		  "; ja 1f ; ud2 ; 1:"
		  : : "a"(&operand), "c"(ext) : "cc", "memory");
}

static inline void __invept(int ext, u64 eptp, gpa_t gpa)
{
	struct {
		u64 eptp, gpa;
	} operand = {eptp, gpa};

	asm volatile (__ex(ASM_VMX_INVEPT)
			/* CF==1 or ZF==1 --> rc = -1 */
			"; ja 1f ; ud2 ; 1:\n"
			: : "a" (&operand), "c" (ext) : "cc", "memory");
}

static struct kvm_msr_entry *find_msr_entry(struct vcpu_vmx *vmx, u32 msr)
{
	int i;

	i = __find_msr_index(vmx, msr);
	if (i >= 0)
		return &vmx->guest_msrs[i];
	return NULL;
}

static void vmcs_clear(struct vmcs *vmcs)
{
	u64 phys_addr = __pa(vmcs);
	u8 error;

	asm volatile (__ex(ASM_VMX_VMCLEAR_RAX) "; setna %0"
		      : "=g"(error) : "a"(&phys_addr), "m"(phys_addr)
		      : "cc", "memory");
	if (error)
		printk(KERN_ERR "kvm: vmclear fail: %p/%llx\n",
		       vmcs, phys_addr);
}

static void __vcpu_clear(void *arg)
{
	struct vcpu_vmx *vmx = arg;
	int cpu = raw_smp_processor_id();

	if (vmx->vcpu.cpu == cpu)
		vmcs_clear(vmx->vmcs);
	if (per_cpu(current_vmcs, cpu) == vmx->vmcs)
		per_cpu(current_vmcs, cpu) = NULL;
	rdtscll(vmx->vcpu.arch.host_tsc);
	list_del(&vmx->local_vcpus_link);
	vmx->vcpu.cpu = -1;
	vmx->launched = 0;
}

static void vcpu_clear(struct vcpu_vmx *vmx)
{
	if (vmx->vcpu.cpu == -1)
		return;
<<<<<<< HEAD
	smp_call_function_single(vmx->vcpu.cpu, __vcpu_clear, vmx, 0, 1);
=======
	smp_call_function_single(vmx->vcpu.cpu, __vcpu_clear, vmx, 1);
	vmx->launched = 0;
>>>>>>> 5b664cb2
}

static inline void vpid_sync_vcpu_all(struct vcpu_vmx *vmx)
{
	if (vmx->vpid == 0)
		return;

	__invvpid(VMX_VPID_EXTENT_SINGLE_CONTEXT, vmx->vpid, 0);
}

static inline void ept_sync_global(void)
{
	if (cpu_has_vmx_invept_global())
		__invept(VMX_EPT_EXTENT_GLOBAL, 0, 0);
}

static inline void ept_sync_context(u64 eptp)
{
	if (vm_need_ept()) {
		if (cpu_has_vmx_invept_context())
			__invept(VMX_EPT_EXTENT_CONTEXT, eptp, 0);
		else
			ept_sync_global();
	}
}

static inline void ept_sync_individual_addr(u64 eptp, gpa_t gpa)
{
	if (vm_need_ept()) {
		if (cpu_has_vmx_invept_individual_addr())
			__invept(VMX_EPT_EXTENT_INDIVIDUAL_ADDR,
					eptp, gpa);
		else
			ept_sync_context(eptp);
	}
}

static unsigned long vmcs_readl(unsigned long field)
{
	unsigned long value;

	asm volatile (__ex(ASM_VMX_VMREAD_RDX_RAX)
		      : "=a"(value) : "d"(field) : "cc");
	return value;
}

static u16 vmcs_read16(unsigned long field)
{
	return vmcs_readl(field);
}

static u32 vmcs_read32(unsigned long field)
{
	return vmcs_readl(field);
}

static u64 vmcs_read64(unsigned long field)
{
#ifdef CONFIG_X86_64
	return vmcs_readl(field);
#else
	return vmcs_readl(field) | ((u64)vmcs_readl(field+1) << 32);
#endif
}

static noinline void vmwrite_error(unsigned long field, unsigned long value)
{
	printk(KERN_ERR "vmwrite error: reg %lx value %lx (err %d)\n",
	       field, value, vmcs_read32(VM_INSTRUCTION_ERROR));
	dump_stack();
}

static void vmcs_writel(unsigned long field, unsigned long value)
{
	u8 error;

	asm volatile (__ex(ASM_VMX_VMWRITE_RAX_RDX) "; setna %0"
		       : "=q"(error) : "a"(value), "d"(field) : "cc");
	if (unlikely(error))
		vmwrite_error(field, value);
}

static void vmcs_write16(unsigned long field, u16 value)
{
	vmcs_writel(field, value);
}

static void vmcs_write32(unsigned long field, u32 value)
{
	vmcs_writel(field, value);
}

static void vmcs_write64(unsigned long field, u64 value)
{
	vmcs_writel(field, value);
#ifndef CONFIG_X86_64
	asm volatile ("");
	vmcs_writel(field+1, value >> 32);
#endif
}

static void vmcs_clear_bits(unsigned long field, u32 mask)
{
	vmcs_writel(field, vmcs_readl(field) & ~mask);
}

static void vmcs_set_bits(unsigned long field, u32 mask)
{
	vmcs_writel(field, vmcs_readl(field) | mask);
}

static void update_exception_bitmap(struct kvm_vcpu *vcpu)
{
	u32 eb;

	eb = (1u << PF_VECTOR) | (1u << UD_VECTOR);
	if (!vcpu->fpu_active)
		eb |= 1u << NM_VECTOR;
	if (vcpu->guest_debug.enabled)
		eb |= 1u << DB_VECTOR;
	if (vcpu->arch.rmode.active)
		eb = ~0;
	if (vm_need_ept())
		eb &= ~(1u << PF_VECTOR); /* bypass_guest_pf = 0 */
	vmcs_write32(EXCEPTION_BITMAP, eb);
}

static void reload_tss(void)
{
	/*
	 * VT restores TR but not its size.  Useless.
	 */
	struct descriptor_table gdt;
	struct desc_struct *descs;

	kvm_get_gdt(&gdt);
	descs = (void *)gdt.base;
	descs[GDT_ENTRY_TSS].type = 9; /* available TSS */
	load_TR_desc();
}

static void load_transition_efer(struct vcpu_vmx *vmx)
{
	int efer_offset = vmx->msr_offset_efer;
	u64 host_efer = vmx->host_msrs[efer_offset].data;
	u64 guest_efer = vmx->guest_msrs[efer_offset].data;
	u64 ignore_bits;

	if (efer_offset < 0)
		return;
	/*
	 * NX is emulated; LMA and LME handled by hardware; SCE meaninless
	 * outside long mode
	 */
	ignore_bits = EFER_NX | EFER_SCE;
#ifdef CONFIG_X86_64
	ignore_bits |= EFER_LMA | EFER_LME;
	/* SCE is meaningful only in long mode on Intel */
	if (guest_efer & EFER_LMA)
		ignore_bits &= ~(u64)EFER_SCE;
#endif
	if ((guest_efer & ~ignore_bits) == (host_efer & ~ignore_bits))
		return;

	vmx->host_state.guest_efer_loaded = 1;
	guest_efer &= ~ignore_bits;
	guest_efer |= host_efer & ignore_bits;
	wrmsrl(MSR_EFER, guest_efer);
	vmx->vcpu.stat.efer_reload++;
}

static void reload_host_efer(struct vcpu_vmx *vmx)
{
	if (vmx->host_state.guest_efer_loaded) {
		vmx->host_state.guest_efer_loaded = 0;
		load_msrs(vmx->host_msrs + vmx->msr_offset_efer, 1);
	}
}

static void vmx_save_host_state(struct kvm_vcpu *vcpu)
{
	struct vcpu_vmx *vmx = to_vmx(vcpu);

	if (vmx->host_state.loaded)
		return;

	vmx->host_state.loaded = 1;
	/*
	 * Set host fs and gs selectors.  Unfortunately, 22.2.3 does not
	 * allow segment selectors with cpl > 0 or ti == 1.
	 */
	vmx->host_state.ldt_sel = kvm_read_ldt();
	vmx->host_state.gs_ldt_reload_needed = vmx->host_state.ldt_sel;
	vmx->host_state.fs_sel = kvm_read_fs();
	if (!(vmx->host_state.fs_sel & 7)) {
		vmcs_write16(HOST_FS_SELECTOR, vmx->host_state.fs_sel);
		vmx->host_state.fs_reload_needed = 0;
	} else {
		vmcs_write16(HOST_FS_SELECTOR, 0);
		vmx->host_state.fs_reload_needed = 1;
	}
	vmx->host_state.gs_sel = kvm_read_gs();
	if (!(vmx->host_state.gs_sel & 7))
		vmcs_write16(HOST_GS_SELECTOR, vmx->host_state.gs_sel);
	else {
		vmcs_write16(HOST_GS_SELECTOR, 0);
		vmx->host_state.gs_ldt_reload_needed = 1;
	}

#ifdef CONFIG_X86_64
	vmcs_writel(HOST_FS_BASE, read_msr(MSR_FS_BASE));
	vmcs_writel(HOST_GS_BASE, read_msr(MSR_GS_BASE));
#else
	vmcs_writel(HOST_FS_BASE, segment_base(vmx->host_state.fs_sel));
	vmcs_writel(HOST_GS_BASE, segment_base(vmx->host_state.gs_sel));
#endif

#ifdef CONFIG_X86_64
	if (is_long_mode(&vmx->vcpu))
		save_msrs(vmx->host_msrs +
			  vmx->msr_offset_kernel_gs_base, 1);

#endif
	load_msrs(vmx->guest_msrs, vmx->save_nmsrs);
	load_transition_efer(vmx);
}

static void __vmx_load_host_state(struct vcpu_vmx *vmx)
{
	unsigned long flags;

	if (!vmx->host_state.loaded)
		return;

	++vmx->vcpu.stat.host_state_reload;
	vmx->host_state.loaded = 0;
	if (vmx->host_state.fs_reload_needed)
		kvm_load_fs(vmx->host_state.fs_sel);
	if (vmx->host_state.gs_ldt_reload_needed) {
		kvm_load_ldt(vmx->host_state.ldt_sel);
		/*
		 * If we have to reload gs, we must take care to
		 * preserve our gs base.
		 */
		local_irq_save(flags);
		kvm_load_gs(vmx->host_state.gs_sel);
#ifdef CONFIG_X86_64
		wrmsrl(MSR_GS_BASE, vmcs_readl(HOST_GS_BASE));
#endif
		local_irq_restore(flags);
	}
	reload_tss();
	save_msrs(vmx->guest_msrs, vmx->save_nmsrs);
	load_msrs(vmx->host_msrs, vmx->save_nmsrs);
	reload_host_efer(vmx);
}

static void vmx_load_host_state(struct vcpu_vmx *vmx)
{
	preempt_disable();
	__vmx_load_host_state(vmx);
	preempt_enable();
}

/*
 * Switches to specified vcpu, until a matching vcpu_put(), but assumes
 * vcpu mutex is already taken.
 */
static void vmx_vcpu_load(struct kvm_vcpu *vcpu, int cpu)
{
	struct vcpu_vmx *vmx = to_vmx(vcpu);
	u64 phys_addr = __pa(vmx->vmcs);
	u64 tsc_this, delta, new_offset;

	if (vcpu->cpu != cpu) {
		vcpu_clear(vmx);
		kvm_migrate_timers(vcpu);
		vpid_sync_vcpu_all(vmx);
		local_irq_disable();
		list_add(&vmx->local_vcpus_link,
			 &per_cpu(vcpus_on_cpu, cpu));
		local_irq_enable();
	}

	if (per_cpu(current_vmcs, cpu) != vmx->vmcs) {
		u8 error;

		per_cpu(current_vmcs, cpu) = vmx->vmcs;
		asm volatile (__ex(ASM_VMX_VMPTRLD_RAX) "; setna %0"
			      : "=g"(error) : "a"(&phys_addr), "m"(phys_addr)
			      : "cc");
		if (error)
			printk(KERN_ERR "kvm: vmptrld %p/%llx fail\n",
			       vmx->vmcs, phys_addr);
	}

	if (vcpu->cpu != cpu) {
		struct descriptor_table dt;
		unsigned long sysenter_esp;

		vcpu->cpu = cpu;
		/*
		 * Linux uses per-cpu TSS and GDT, so set these when switching
		 * processors.
		 */
		vmcs_writel(HOST_TR_BASE, kvm_read_tr_base()); /* 22.2.4 */
		kvm_get_gdt(&dt);
		vmcs_writel(HOST_GDTR_BASE, dt.base);   /* 22.2.4 */

		rdmsrl(MSR_IA32_SYSENTER_ESP, sysenter_esp);
		vmcs_writel(HOST_IA32_SYSENTER_ESP, sysenter_esp); /* 22.2.3 */

		/*
		 * Make sure the time stamp counter is monotonous.
		 */
		rdtscll(tsc_this);
		if (tsc_this < vcpu->arch.host_tsc) {
			delta = vcpu->arch.host_tsc - tsc_this;
			new_offset = vmcs_read64(TSC_OFFSET) + delta;
			vmcs_write64(TSC_OFFSET, new_offset);
		}
	}
}

static void vmx_vcpu_put(struct kvm_vcpu *vcpu)
{
	__vmx_load_host_state(to_vmx(vcpu));
}

static void vmx_fpu_activate(struct kvm_vcpu *vcpu)
{
	if (vcpu->fpu_active)
		return;
	vcpu->fpu_active = 1;
	vmcs_clear_bits(GUEST_CR0, X86_CR0_TS);
	if (vcpu->arch.cr0 & X86_CR0_TS)
		vmcs_set_bits(GUEST_CR0, X86_CR0_TS);
	update_exception_bitmap(vcpu);
}

static void vmx_fpu_deactivate(struct kvm_vcpu *vcpu)
{
	if (!vcpu->fpu_active)
		return;
	vcpu->fpu_active = 0;
	vmcs_set_bits(GUEST_CR0, X86_CR0_TS);
	update_exception_bitmap(vcpu);
}

static unsigned long vmx_get_rflags(struct kvm_vcpu *vcpu)
{
	return vmcs_readl(GUEST_RFLAGS);
}

static void vmx_set_rflags(struct kvm_vcpu *vcpu, unsigned long rflags)
{
	if (vcpu->arch.rmode.active)
		rflags |= X86_EFLAGS_IOPL | X86_EFLAGS_VM;
	vmcs_writel(GUEST_RFLAGS, rflags);
}

static void skip_emulated_instruction(struct kvm_vcpu *vcpu)
{
	unsigned long rip;
	u32 interruptibility;

	rip = kvm_rip_read(vcpu);
	rip += vmcs_read32(VM_EXIT_INSTRUCTION_LEN);
	kvm_rip_write(vcpu, rip);

	/*
	 * We emulated an instruction, so temporary interrupt blocking
	 * should be removed, if set.
	 */
	interruptibility = vmcs_read32(GUEST_INTERRUPTIBILITY_INFO);
	if (interruptibility & 3)
		vmcs_write32(GUEST_INTERRUPTIBILITY_INFO,
			     interruptibility & ~3);
	vcpu->arch.interrupt_window_open = 1;
}

static void vmx_queue_exception(struct kvm_vcpu *vcpu, unsigned nr,
				bool has_error_code, u32 error_code)
{
	struct vcpu_vmx *vmx = to_vmx(vcpu);

	if (has_error_code)
		vmcs_write32(VM_ENTRY_EXCEPTION_ERROR_CODE, error_code);

	if (vcpu->arch.rmode.active) {
		vmx->rmode.irq.pending = true;
		vmx->rmode.irq.vector = nr;
		vmx->rmode.irq.rip = kvm_rip_read(vcpu);
		if (nr == BP_VECTOR)
			vmx->rmode.irq.rip++;
		vmcs_write32(VM_ENTRY_INTR_INFO_FIELD,
			     nr | INTR_TYPE_SOFT_INTR
			     | (has_error_code ? INTR_INFO_DELIVER_CODE_MASK : 0)
			     | INTR_INFO_VALID_MASK);
		vmcs_write32(VM_ENTRY_INSTRUCTION_LEN, 1);
		kvm_rip_write(vcpu, vmx->rmode.irq.rip - 1);
		return;
	}

	vmcs_write32(VM_ENTRY_INTR_INFO_FIELD,
		     nr | INTR_TYPE_EXCEPTION
		     | (has_error_code ? INTR_INFO_DELIVER_CODE_MASK : 0)
		     | INTR_INFO_VALID_MASK);
}

static bool vmx_exception_injected(struct kvm_vcpu *vcpu)
{
	return false;
}

/*
 * Swap MSR entry in host/guest MSR entry array.
 */
#ifdef CONFIG_X86_64
static void move_msr_up(struct vcpu_vmx *vmx, int from, int to)
{
	struct kvm_msr_entry tmp;

	tmp = vmx->guest_msrs[to];
	vmx->guest_msrs[to] = vmx->guest_msrs[from];
	vmx->guest_msrs[from] = tmp;
	tmp = vmx->host_msrs[to];
	vmx->host_msrs[to] = vmx->host_msrs[from];
	vmx->host_msrs[from] = tmp;
}
#endif

/*
 * Set up the vmcs to automatically save and restore system
 * msrs.  Don't touch the 64-bit msrs if the guest is in legacy
 * mode, as fiddling with msrs is very expensive.
 */
static void setup_msrs(struct vcpu_vmx *vmx)
{
	int save_nmsrs;

	vmx_load_host_state(vmx);
	save_nmsrs = 0;
#ifdef CONFIG_X86_64
	if (is_long_mode(&vmx->vcpu)) {
		int index;

		index = __find_msr_index(vmx, MSR_SYSCALL_MASK);
		if (index >= 0)
			move_msr_up(vmx, index, save_nmsrs++);
		index = __find_msr_index(vmx, MSR_LSTAR);
		if (index >= 0)
			move_msr_up(vmx, index, save_nmsrs++);
		index = __find_msr_index(vmx, MSR_CSTAR);
		if (index >= 0)
			move_msr_up(vmx, index, save_nmsrs++);
		index = __find_msr_index(vmx, MSR_KERNEL_GS_BASE);
		if (index >= 0)
			move_msr_up(vmx, index, save_nmsrs++);
		/*
		 * MSR_K6_STAR is only needed on long mode guests, and only
		 * if efer.sce is enabled.
		 */
		index = __find_msr_index(vmx, MSR_K6_STAR);
		if ((index >= 0) && (vmx->vcpu.arch.shadow_efer & EFER_SCE))
			move_msr_up(vmx, index, save_nmsrs++);
	}
#endif
	vmx->save_nmsrs = save_nmsrs;

#ifdef CONFIG_X86_64
	vmx->msr_offset_kernel_gs_base =
		__find_msr_index(vmx, MSR_KERNEL_GS_BASE);
#endif
	vmx->msr_offset_efer = __find_msr_index(vmx, MSR_EFER);
}

/*
 * reads and returns guest's timestamp counter "register"
 * guest_tsc = host_tsc + tsc_offset    -- 21.3
 */
static u64 guest_read_tsc(void)
{
	u64 host_tsc, tsc_offset;

	rdtscll(host_tsc);
	tsc_offset = vmcs_read64(TSC_OFFSET);
	return host_tsc + tsc_offset;
}

/*
 * writes 'guest_tsc' into guest's timestamp counter "register"
 * guest_tsc = host_tsc + tsc_offset ==> tsc_offset = guest_tsc - host_tsc
 */
static void guest_write_tsc(u64 guest_tsc)
{
	u64 host_tsc;

	rdtscll(host_tsc);
	vmcs_write64(TSC_OFFSET, guest_tsc - host_tsc);
}

/*
 * Reads an msr value (of 'msr_index') into 'pdata'.
 * Returns 0 on success, non-0 otherwise.
 * Assumes vcpu_load() was already called.
 */
static int vmx_get_msr(struct kvm_vcpu *vcpu, u32 msr_index, u64 *pdata)
{
	u64 data;
	struct kvm_msr_entry *msr;

	if (!pdata) {
		printk(KERN_ERR "BUG: get_msr called with NULL pdata\n");
		return -EINVAL;
	}

	switch (msr_index) {
#ifdef CONFIG_X86_64
	case MSR_FS_BASE:
		data = vmcs_readl(GUEST_FS_BASE);
		break;
	case MSR_GS_BASE:
		data = vmcs_readl(GUEST_GS_BASE);
		break;
	case MSR_EFER:
		return kvm_get_msr_common(vcpu, msr_index, pdata);
#endif
	case MSR_IA32_TIME_STAMP_COUNTER:
		data = guest_read_tsc();
		break;
	case MSR_IA32_SYSENTER_CS:
		data = vmcs_read32(GUEST_SYSENTER_CS);
		break;
	case MSR_IA32_SYSENTER_EIP:
		data = vmcs_readl(GUEST_SYSENTER_EIP);
		break;
	case MSR_IA32_SYSENTER_ESP:
		data = vmcs_readl(GUEST_SYSENTER_ESP);
		break;
	default:
		msr = find_msr_entry(to_vmx(vcpu), msr_index);
		if (msr) {
			data = msr->data;
			break;
		}
		return kvm_get_msr_common(vcpu, msr_index, pdata);
	}

	*pdata = data;
	return 0;
}

/*
 * Writes msr value into into the appropriate "register".
 * Returns 0 on success, non-0 otherwise.
 * Assumes vcpu_load() was already called.
 */
static int vmx_set_msr(struct kvm_vcpu *vcpu, u32 msr_index, u64 data)
{
	struct vcpu_vmx *vmx = to_vmx(vcpu);
	struct kvm_msr_entry *msr;
	int ret = 0;

	switch (msr_index) {
#ifdef CONFIG_X86_64
	case MSR_EFER:
		vmx_load_host_state(vmx);
		ret = kvm_set_msr_common(vcpu, msr_index, data);
		break;
	case MSR_FS_BASE:
		vmcs_writel(GUEST_FS_BASE, data);
		break;
	case MSR_GS_BASE:
		vmcs_writel(GUEST_GS_BASE, data);
		break;
#endif
	case MSR_IA32_SYSENTER_CS:
		vmcs_write32(GUEST_SYSENTER_CS, data);
		break;
	case MSR_IA32_SYSENTER_EIP:
		vmcs_writel(GUEST_SYSENTER_EIP, data);
		break;
	case MSR_IA32_SYSENTER_ESP:
		vmcs_writel(GUEST_SYSENTER_ESP, data);
		break;
	case MSR_IA32_TIME_STAMP_COUNTER:
		guest_write_tsc(data);
		break;
	case MSR_P6_PERFCTR0:
	case MSR_P6_PERFCTR1:
	case MSR_P6_EVNTSEL0:
	case MSR_P6_EVNTSEL1:
		/*
		 * Just discard all writes to the performance counters; this
		 * should keep both older linux and windows 64-bit guests
		 * happy
		 */
		pr_unimpl(vcpu, "unimplemented perfctr wrmsr: 0x%x data 0x%llx\n", msr_index, data);

		break;
	default:
		vmx_load_host_state(vmx);
		msr = find_msr_entry(vmx, msr_index);
		if (msr) {
			msr->data = data;
			break;
		}
		ret = kvm_set_msr_common(vcpu, msr_index, data);
	}

	return ret;
}

static void vmx_cache_reg(struct kvm_vcpu *vcpu, enum kvm_reg reg)
{
	__set_bit(reg, (unsigned long *)&vcpu->arch.regs_avail);
	switch (reg) {
	case VCPU_REGS_RSP:
		vcpu->arch.regs[VCPU_REGS_RSP] = vmcs_readl(GUEST_RSP);
		break;
	case VCPU_REGS_RIP:
		vcpu->arch.regs[VCPU_REGS_RIP] = vmcs_readl(GUEST_RIP);
		break;
	default:
		break;
	}
}

static int set_guest_debug(struct kvm_vcpu *vcpu, struct kvm_debug_guest *dbg)
{
	unsigned long dr7 = 0x400;
	int old_singlestep;

	old_singlestep = vcpu->guest_debug.singlestep;

	vcpu->guest_debug.enabled = dbg->enabled;
	if (vcpu->guest_debug.enabled) {
		int i;

		dr7 |= 0x200;  /* exact */
		for (i = 0; i < 4; ++i) {
			if (!dbg->breakpoints[i].enabled)
				continue;
			vcpu->guest_debug.bp[i] = dbg->breakpoints[i].address;
			dr7 |= 2 << (i*2);    /* global enable */
			dr7 |= 0 << (i*4+16); /* execution breakpoint */
		}

		vcpu->guest_debug.singlestep = dbg->singlestep;
	} else
		vcpu->guest_debug.singlestep = 0;

	if (old_singlestep && !vcpu->guest_debug.singlestep) {
		unsigned long flags;

		flags = vmcs_readl(GUEST_RFLAGS);
		flags &= ~(X86_EFLAGS_TF | X86_EFLAGS_RF);
		vmcs_writel(GUEST_RFLAGS, flags);
	}

	update_exception_bitmap(vcpu);
	vmcs_writel(GUEST_DR7, dr7);

	return 0;
}

static int vmx_get_irq(struct kvm_vcpu *vcpu)
{
	if (!vcpu->arch.interrupt.pending)
		return -1;
	return vcpu->arch.interrupt.nr;
}

static __init int cpu_has_kvm_support(void)
{
	unsigned long ecx = cpuid_ecx(1);
	return test_bit(5, &ecx); /* CPUID.1:ECX.VMX[bit 5] -> VT */
}

static __init int vmx_disabled_by_bios(void)
{
	u64 msr;

	rdmsrl(MSR_IA32_FEATURE_CONTROL, msr);
	return (msr & (IA32_FEATURE_CONTROL_LOCKED_BIT |
		       IA32_FEATURE_CONTROL_VMXON_ENABLED_BIT))
	    == IA32_FEATURE_CONTROL_LOCKED_BIT;
	/* locked but not enabled */
}

static void hardware_enable(void *garbage)
{
	int cpu = raw_smp_processor_id();
	u64 phys_addr = __pa(per_cpu(vmxarea, cpu));
	u64 old;

	INIT_LIST_HEAD(&per_cpu(vcpus_on_cpu, cpu));
	rdmsrl(MSR_IA32_FEATURE_CONTROL, old);
	if ((old & (IA32_FEATURE_CONTROL_LOCKED_BIT |
		    IA32_FEATURE_CONTROL_VMXON_ENABLED_BIT))
	    != (IA32_FEATURE_CONTROL_LOCKED_BIT |
		IA32_FEATURE_CONTROL_VMXON_ENABLED_BIT))
		/* enable and lock */
		wrmsrl(MSR_IA32_FEATURE_CONTROL, old |
		       IA32_FEATURE_CONTROL_LOCKED_BIT |
		       IA32_FEATURE_CONTROL_VMXON_ENABLED_BIT);
	write_cr4(read_cr4() | X86_CR4_VMXE); /* FIXME: not cpu hotplug safe */
	asm volatile (ASM_VMX_VMXON_RAX
		      : : "a"(&phys_addr), "m"(phys_addr)
		      : "memory", "cc");
}

static void vmclear_local_vcpus(void)
{
	int cpu = raw_smp_processor_id();
	struct vcpu_vmx *vmx, *n;

	list_for_each_entry_safe(vmx, n, &per_cpu(vcpus_on_cpu, cpu),
				 local_vcpus_link)
		__vcpu_clear(vmx);
}

static void hardware_disable(void *garbage)
{
	vmclear_local_vcpus();
	asm volatile (__ex(ASM_VMX_VMXOFF) : : : "cc");
	write_cr4(read_cr4() & ~X86_CR4_VMXE);
}

static __init int adjust_vmx_controls(u32 ctl_min, u32 ctl_opt,
				      u32 msr, u32 *result)
{
	u32 vmx_msr_low, vmx_msr_high;
	u32 ctl = ctl_min | ctl_opt;

	rdmsr(msr, vmx_msr_low, vmx_msr_high);

	ctl &= vmx_msr_high; /* bit == 0 in high word ==> must be zero */
	ctl |= vmx_msr_low;  /* bit == 1 in low word  ==> must be one  */

	/* Ensure minimum (required) set of control bits are supported. */
	if (ctl_min & ~ctl)
		return -EIO;

	*result = ctl;
	return 0;
}

static __init int setup_vmcs_config(struct vmcs_config *vmcs_conf)
{
	u32 vmx_msr_low, vmx_msr_high;
	u32 min, opt, min2, opt2;
	u32 _pin_based_exec_control = 0;
	u32 _cpu_based_exec_control = 0;
	u32 _cpu_based_2nd_exec_control = 0;
	u32 _vmexit_control = 0;
	u32 _vmentry_control = 0;

	min = PIN_BASED_EXT_INTR_MASK | PIN_BASED_NMI_EXITING;
	opt = PIN_BASED_VIRTUAL_NMIS;
	if (adjust_vmx_controls(min, opt, MSR_IA32_VMX_PINBASED_CTLS,
				&_pin_based_exec_control) < 0)
		return -EIO;

	min = CPU_BASED_HLT_EXITING |
#ifdef CONFIG_X86_64
	      CPU_BASED_CR8_LOAD_EXITING |
	      CPU_BASED_CR8_STORE_EXITING |
#endif
	      CPU_BASED_CR3_LOAD_EXITING |
	      CPU_BASED_CR3_STORE_EXITING |
	      CPU_BASED_USE_IO_BITMAPS |
	      CPU_BASED_MOV_DR_EXITING |
	      CPU_BASED_USE_TSC_OFFSETING;
	opt = CPU_BASED_TPR_SHADOW |
	      CPU_BASED_USE_MSR_BITMAPS |
	      CPU_BASED_ACTIVATE_SECONDARY_CONTROLS;
	if (adjust_vmx_controls(min, opt, MSR_IA32_VMX_PROCBASED_CTLS,
				&_cpu_based_exec_control) < 0)
		return -EIO;
#ifdef CONFIG_X86_64
	if ((_cpu_based_exec_control & CPU_BASED_TPR_SHADOW))
		_cpu_based_exec_control &= ~CPU_BASED_CR8_LOAD_EXITING &
					   ~CPU_BASED_CR8_STORE_EXITING;
#endif
	if (_cpu_based_exec_control & CPU_BASED_ACTIVATE_SECONDARY_CONTROLS) {
		min2 = 0;
		opt2 = SECONDARY_EXEC_VIRTUALIZE_APIC_ACCESSES |
			SECONDARY_EXEC_WBINVD_EXITING |
			SECONDARY_EXEC_ENABLE_VPID |
			SECONDARY_EXEC_ENABLE_EPT;
		if (adjust_vmx_controls(min2, opt2,
					MSR_IA32_VMX_PROCBASED_CTLS2,
					&_cpu_based_2nd_exec_control) < 0)
			return -EIO;
	}
#ifndef CONFIG_X86_64
	if (!(_cpu_based_2nd_exec_control &
				SECONDARY_EXEC_VIRTUALIZE_APIC_ACCESSES))
		_cpu_based_exec_control &= ~CPU_BASED_TPR_SHADOW;
#endif
	if (_cpu_based_2nd_exec_control & SECONDARY_EXEC_ENABLE_EPT) {
		/* CR3 accesses don't need to cause VM Exits when EPT enabled */
		min &= ~(CPU_BASED_CR3_LOAD_EXITING |
			 CPU_BASED_CR3_STORE_EXITING);
		if (adjust_vmx_controls(min, opt, MSR_IA32_VMX_PROCBASED_CTLS,
					&_cpu_based_exec_control) < 0)
			return -EIO;
		rdmsr(MSR_IA32_VMX_EPT_VPID_CAP,
		      vmx_capability.ept, vmx_capability.vpid);
	}

	min = 0;
#ifdef CONFIG_X86_64
	min |= VM_EXIT_HOST_ADDR_SPACE_SIZE;
#endif
	opt = 0;
	if (adjust_vmx_controls(min, opt, MSR_IA32_VMX_EXIT_CTLS,
				&_vmexit_control) < 0)
		return -EIO;

	min = opt = 0;
	if (adjust_vmx_controls(min, opt, MSR_IA32_VMX_ENTRY_CTLS,
				&_vmentry_control) < 0)
		return -EIO;

	rdmsr(MSR_IA32_VMX_BASIC, vmx_msr_low, vmx_msr_high);

	/* IA-32 SDM Vol 3B: VMCS size is never greater than 4kB. */
	if ((vmx_msr_high & 0x1fff) > PAGE_SIZE)
		return -EIO;

#ifdef CONFIG_X86_64
	/* IA-32 SDM Vol 3B: 64-bit CPUs always have VMX_BASIC_MSR[48]==0. */
	if (vmx_msr_high & (1u<<16))
		return -EIO;
#endif

	/* Require Write-Back (WB) memory type for VMCS accesses. */
	if (((vmx_msr_high >> 18) & 15) != 6)
		return -EIO;

	vmcs_conf->size = vmx_msr_high & 0x1fff;
	vmcs_conf->order = get_order(vmcs_config.size);
	vmcs_conf->revision_id = vmx_msr_low;

	vmcs_conf->pin_based_exec_ctrl = _pin_based_exec_control;
	vmcs_conf->cpu_based_exec_ctrl = _cpu_based_exec_control;
	vmcs_conf->cpu_based_2nd_exec_ctrl = _cpu_based_2nd_exec_control;
	vmcs_conf->vmexit_ctrl         = _vmexit_control;
	vmcs_conf->vmentry_ctrl        = _vmentry_control;

	return 0;
}

static struct vmcs *alloc_vmcs_cpu(int cpu)
{
	int node = cpu_to_node(cpu);
	struct page *pages;
	struct vmcs *vmcs;

	pages = alloc_pages_node(node, GFP_KERNEL, vmcs_config.order);
	if (!pages)
		return NULL;
	vmcs = page_address(pages);
	memset(vmcs, 0, vmcs_config.size);
	vmcs->revision_id = vmcs_config.revision_id; /* vmcs revision id */
	return vmcs;
}

static struct vmcs *alloc_vmcs(void)
{
	return alloc_vmcs_cpu(raw_smp_processor_id());
}

static void free_vmcs(struct vmcs *vmcs)
{
	free_pages((unsigned long)vmcs, vmcs_config.order);
}

static void free_kvm_area(void)
{
	int cpu;

	for_each_online_cpu(cpu)
		free_vmcs(per_cpu(vmxarea, cpu));
}

static __init int alloc_kvm_area(void)
{
	int cpu;

	for_each_online_cpu(cpu) {
		struct vmcs *vmcs;

		vmcs = alloc_vmcs_cpu(cpu);
		if (!vmcs) {
			free_kvm_area();
			return -ENOMEM;
		}

		per_cpu(vmxarea, cpu) = vmcs;
	}
	return 0;
}

static __init int hardware_setup(void)
{
	if (setup_vmcs_config(&vmcs_config) < 0)
		return -EIO;

	if (boot_cpu_has(X86_FEATURE_NX))
		kvm_enable_efer_bits(EFER_NX);

	return alloc_kvm_area();
}

static __exit void hardware_unsetup(void)
{
	free_kvm_area();
}

static void fix_pmode_dataseg(int seg, struct kvm_save_segment *save)
{
	struct kvm_vmx_segment_field *sf = &kvm_vmx_segment_fields[seg];

	if (vmcs_readl(sf->base) == save->base && (save->base & AR_S_MASK)) {
		vmcs_write16(sf->selector, save->selector);
		vmcs_writel(sf->base, save->base);
		vmcs_write32(sf->limit, save->limit);
		vmcs_write32(sf->ar_bytes, save->ar);
	} else {
		u32 dpl = (vmcs_read16(sf->selector) & SELECTOR_RPL_MASK)
			<< AR_DPL_SHIFT;
		vmcs_write32(sf->ar_bytes, 0x93 | dpl);
	}
}

static void enter_pmode(struct kvm_vcpu *vcpu)
{
	unsigned long flags;

	vcpu->arch.rmode.active = 0;

	vmcs_writel(GUEST_TR_BASE, vcpu->arch.rmode.tr.base);
	vmcs_write32(GUEST_TR_LIMIT, vcpu->arch.rmode.tr.limit);
	vmcs_write32(GUEST_TR_AR_BYTES, vcpu->arch.rmode.tr.ar);

	flags = vmcs_readl(GUEST_RFLAGS);
	flags &= ~(X86_EFLAGS_IOPL | X86_EFLAGS_VM);
	flags |= (vcpu->arch.rmode.save_iopl << IOPL_SHIFT);
	vmcs_writel(GUEST_RFLAGS, flags);

	vmcs_writel(GUEST_CR4, (vmcs_readl(GUEST_CR4) & ~X86_CR4_VME) |
			(vmcs_readl(CR4_READ_SHADOW) & X86_CR4_VME));

	update_exception_bitmap(vcpu);

	fix_pmode_dataseg(VCPU_SREG_ES, &vcpu->arch.rmode.es);
	fix_pmode_dataseg(VCPU_SREG_DS, &vcpu->arch.rmode.ds);
	fix_pmode_dataseg(VCPU_SREG_GS, &vcpu->arch.rmode.gs);
	fix_pmode_dataseg(VCPU_SREG_FS, &vcpu->arch.rmode.fs);

	vmcs_write16(GUEST_SS_SELECTOR, 0);
	vmcs_write32(GUEST_SS_AR_BYTES, 0x93);

	vmcs_write16(GUEST_CS_SELECTOR,
		     vmcs_read16(GUEST_CS_SELECTOR) & ~SELECTOR_RPL_MASK);
	vmcs_write32(GUEST_CS_AR_BYTES, 0x9b);
}

static gva_t rmode_tss_base(struct kvm *kvm)
{
	if (!kvm->arch.tss_addr) {
		gfn_t base_gfn = kvm->memslots[0].base_gfn +
				 kvm->memslots[0].npages - 3;
		return base_gfn << PAGE_SHIFT;
	}
	return kvm->arch.tss_addr;
}

static void fix_rmode_seg(int seg, struct kvm_save_segment *save)
{
	struct kvm_vmx_segment_field *sf = &kvm_vmx_segment_fields[seg];

	save->selector = vmcs_read16(sf->selector);
	save->base = vmcs_readl(sf->base);
	save->limit = vmcs_read32(sf->limit);
	save->ar = vmcs_read32(sf->ar_bytes);
	vmcs_write16(sf->selector, save->base >> 4);
	vmcs_write32(sf->base, save->base & 0xfffff);
	vmcs_write32(sf->limit, 0xffff);
	vmcs_write32(sf->ar_bytes, 0xf3);
}

static void enter_rmode(struct kvm_vcpu *vcpu)
{
	unsigned long flags;

	vcpu->arch.rmode.active = 1;

	vcpu->arch.rmode.tr.base = vmcs_readl(GUEST_TR_BASE);
	vmcs_writel(GUEST_TR_BASE, rmode_tss_base(vcpu->kvm));

	vcpu->arch.rmode.tr.limit = vmcs_read32(GUEST_TR_LIMIT);
	vmcs_write32(GUEST_TR_LIMIT, RMODE_TSS_SIZE - 1);

	vcpu->arch.rmode.tr.ar = vmcs_read32(GUEST_TR_AR_BYTES);
	vmcs_write32(GUEST_TR_AR_BYTES, 0x008b);

	flags = vmcs_readl(GUEST_RFLAGS);
	vcpu->arch.rmode.save_iopl
		= (flags & X86_EFLAGS_IOPL) >> IOPL_SHIFT;

	flags |= X86_EFLAGS_IOPL | X86_EFLAGS_VM;

	vmcs_writel(GUEST_RFLAGS, flags);
	vmcs_writel(GUEST_CR4, vmcs_readl(GUEST_CR4) | X86_CR4_VME);
	update_exception_bitmap(vcpu);

	vmcs_write16(GUEST_SS_SELECTOR, vmcs_readl(GUEST_SS_BASE) >> 4);
	vmcs_write32(GUEST_SS_LIMIT, 0xffff);
	vmcs_write32(GUEST_SS_AR_BYTES, 0xf3);

	vmcs_write32(GUEST_CS_AR_BYTES, 0xf3);
	vmcs_write32(GUEST_CS_LIMIT, 0xffff);
	if (vmcs_readl(GUEST_CS_BASE) == 0xffff0000)
		vmcs_writel(GUEST_CS_BASE, 0xf0000);
	vmcs_write16(GUEST_CS_SELECTOR, vmcs_readl(GUEST_CS_BASE) >> 4);

	fix_rmode_seg(VCPU_SREG_ES, &vcpu->arch.rmode.es);
	fix_rmode_seg(VCPU_SREG_DS, &vcpu->arch.rmode.ds);
	fix_rmode_seg(VCPU_SREG_GS, &vcpu->arch.rmode.gs);
	fix_rmode_seg(VCPU_SREG_FS, &vcpu->arch.rmode.fs);

	kvm_mmu_reset_context(vcpu);
	init_rmode(vcpu->kvm);
}

#ifdef CONFIG_X86_64

static void enter_lmode(struct kvm_vcpu *vcpu)
{
	u32 guest_tr_ar;

	guest_tr_ar = vmcs_read32(GUEST_TR_AR_BYTES);
	if ((guest_tr_ar & AR_TYPE_MASK) != AR_TYPE_BUSY_64_TSS) {
		printk(KERN_DEBUG "%s: tss fixup for long mode. \n",
		       __func__);
		vmcs_write32(GUEST_TR_AR_BYTES,
			     (guest_tr_ar & ~AR_TYPE_MASK)
			     | AR_TYPE_BUSY_64_TSS);
	}

	vcpu->arch.shadow_efer |= EFER_LMA;

	find_msr_entry(to_vmx(vcpu), MSR_EFER)->data |= EFER_LMA | EFER_LME;
	vmcs_write32(VM_ENTRY_CONTROLS,
		     vmcs_read32(VM_ENTRY_CONTROLS)
		     | VM_ENTRY_IA32E_MODE);
}

static void exit_lmode(struct kvm_vcpu *vcpu)
{
	vcpu->arch.shadow_efer &= ~EFER_LMA;

	vmcs_write32(VM_ENTRY_CONTROLS,
		     vmcs_read32(VM_ENTRY_CONTROLS)
		     & ~VM_ENTRY_IA32E_MODE);
}

#endif

static void vmx_flush_tlb(struct kvm_vcpu *vcpu)
{
	vpid_sync_vcpu_all(to_vmx(vcpu));
	if (vm_need_ept())
		ept_sync_context(construct_eptp(vcpu->arch.mmu.root_hpa));
}

static void vmx_decache_cr4_guest_bits(struct kvm_vcpu *vcpu)
{
	vcpu->arch.cr4 &= KVM_GUEST_CR4_MASK;
	vcpu->arch.cr4 |= vmcs_readl(GUEST_CR4) & ~KVM_GUEST_CR4_MASK;
}

static void ept_load_pdptrs(struct kvm_vcpu *vcpu)
{
	if (is_paging(vcpu) && is_pae(vcpu) && !is_long_mode(vcpu)) {
		if (!load_pdptrs(vcpu, vcpu->arch.cr3)) {
			printk(KERN_ERR "EPT: Fail to load pdptrs!\n");
			return;
		}
		vmcs_write64(GUEST_PDPTR0, vcpu->arch.pdptrs[0]);
		vmcs_write64(GUEST_PDPTR1, vcpu->arch.pdptrs[1]);
		vmcs_write64(GUEST_PDPTR2, vcpu->arch.pdptrs[2]);
		vmcs_write64(GUEST_PDPTR3, vcpu->arch.pdptrs[3]);
	}
}

static void vmx_set_cr4(struct kvm_vcpu *vcpu, unsigned long cr4);

static void ept_update_paging_mode_cr0(unsigned long *hw_cr0,
					unsigned long cr0,
					struct kvm_vcpu *vcpu)
{
	if (!(cr0 & X86_CR0_PG)) {
		/* From paging/starting to nonpaging */
		vmcs_write32(CPU_BASED_VM_EXEC_CONTROL,
			     vmcs_read32(CPU_BASED_VM_EXEC_CONTROL) |
			     (CPU_BASED_CR3_LOAD_EXITING |
			      CPU_BASED_CR3_STORE_EXITING));
		vcpu->arch.cr0 = cr0;
		vmx_set_cr4(vcpu, vcpu->arch.cr4);
		*hw_cr0 |= X86_CR0_PE | X86_CR0_PG;
		*hw_cr0 &= ~X86_CR0_WP;
	} else if (!is_paging(vcpu)) {
		/* From nonpaging to paging */
		vmcs_write32(CPU_BASED_VM_EXEC_CONTROL,
			     vmcs_read32(CPU_BASED_VM_EXEC_CONTROL) &
			     ~(CPU_BASED_CR3_LOAD_EXITING |
			       CPU_BASED_CR3_STORE_EXITING));
		vcpu->arch.cr0 = cr0;
		vmx_set_cr4(vcpu, vcpu->arch.cr4);
		if (!(vcpu->arch.cr0 & X86_CR0_WP))
			*hw_cr0 &= ~X86_CR0_WP;
	}
}

static void ept_update_paging_mode_cr4(unsigned long *hw_cr4,
					struct kvm_vcpu *vcpu)
{
	if (!is_paging(vcpu)) {
		*hw_cr4 &= ~X86_CR4_PAE;
		*hw_cr4 |= X86_CR4_PSE;
	} else if (!(vcpu->arch.cr4 & X86_CR4_PAE))
		*hw_cr4 &= ~X86_CR4_PAE;
}

static void vmx_set_cr0(struct kvm_vcpu *vcpu, unsigned long cr0)
{
	unsigned long hw_cr0 = (cr0 & ~KVM_GUEST_CR0_MASK) |
				KVM_VM_CR0_ALWAYS_ON;

	vmx_fpu_deactivate(vcpu);

	if (vcpu->arch.rmode.active && (cr0 & X86_CR0_PE))
		enter_pmode(vcpu);

	if (!vcpu->arch.rmode.active && !(cr0 & X86_CR0_PE))
		enter_rmode(vcpu);

#ifdef CONFIG_X86_64
	if (vcpu->arch.shadow_efer & EFER_LME) {
		if (!is_paging(vcpu) && (cr0 & X86_CR0_PG))
			enter_lmode(vcpu);
		if (is_paging(vcpu) && !(cr0 & X86_CR0_PG))
			exit_lmode(vcpu);
	}
#endif

	if (vm_need_ept())
		ept_update_paging_mode_cr0(&hw_cr0, cr0, vcpu);

	vmcs_writel(CR0_READ_SHADOW, cr0);
	vmcs_writel(GUEST_CR0, hw_cr0);
	vcpu->arch.cr0 = cr0;

	if (!(cr0 & X86_CR0_TS) || !(cr0 & X86_CR0_PE))
		vmx_fpu_activate(vcpu);
}

static u64 construct_eptp(unsigned long root_hpa)
{
	u64 eptp;

	/* TODO write the value reading from MSR */
	eptp = VMX_EPT_DEFAULT_MT |
		VMX_EPT_DEFAULT_GAW << VMX_EPT_GAW_EPTP_SHIFT;
	eptp |= (root_hpa & PAGE_MASK);

	return eptp;
}

static void vmx_set_cr3(struct kvm_vcpu *vcpu, unsigned long cr3)
{
	unsigned long guest_cr3;
	u64 eptp;

	guest_cr3 = cr3;
	if (vm_need_ept()) {
		eptp = construct_eptp(cr3);
		vmcs_write64(EPT_POINTER, eptp);
		ept_sync_context(eptp);
		ept_load_pdptrs(vcpu);
		guest_cr3 = is_paging(vcpu) ? vcpu->arch.cr3 :
			VMX_EPT_IDENTITY_PAGETABLE_ADDR;
	}

	vmx_flush_tlb(vcpu);
	vmcs_writel(GUEST_CR3, guest_cr3);
	if (vcpu->arch.cr0 & X86_CR0_PE)
		vmx_fpu_deactivate(vcpu);
}

static void vmx_set_cr4(struct kvm_vcpu *vcpu, unsigned long cr4)
{
	unsigned long hw_cr4 = cr4 | (vcpu->arch.rmode.active ?
		    KVM_RMODE_VM_CR4_ALWAYS_ON : KVM_PMODE_VM_CR4_ALWAYS_ON);

	vcpu->arch.cr4 = cr4;
	if (vm_need_ept())
		ept_update_paging_mode_cr4(&hw_cr4, vcpu);

	vmcs_writel(CR4_READ_SHADOW, cr4);
	vmcs_writel(GUEST_CR4, hw_cr4);
}

static void vmx_set_efer(struct kvm_vcpu *vcpu, u64 efer)
{
	struct vcpu_vmx *vmx = to_vmx(vcpu);
	struct kvm_msr_entry *msr = find_msr_entry(vmx, MSR_EFER);

	vcpu->arch.shadow_efer = efer;
	if (!msr)
		return;
	if (efer & EFER_LMA) {
		vmcs_write32(VM_ENTRY_CONTROLS,
				     vmcs_read32(VM_ENTRY_CONTROLS) |
				     VM_ENTRY_IA32E_MODE);
		msr->data = efer;

	} else {
		vmcs_write32(VM_ENTRY_CONTROLS,
				     vmcs_read32(VM_ENTRY_CONTROLS) &
				     ~VM_ENTRY_IA32E_MODE);

		msr->data = efer & ~EFER_LME;
	}
	setup_msrs(vmx);
}

static u64 vmx_get_segment_base(struct kvm_vcpu *vcpu, int seg)
{
	struct kvm_vmx_segment_field *sf = &kvm_vmx_segment_fields[seg];

	return vmcs_readl(sf->base);
}

static void vmx_get_segment(struct kvm_vcpu *vcpu,
			    struct kvm_segment *var, int seg)
{
	struct kvm_vmx_segment_field *sf = &kvm_vmx_segment_fields[seg];
	u32 ar;

	var->base = vmcs_readl(sf->base);
	var->limit = vmcs_read32(sf->limit);
	var->selector = vmcs_read16(sf->selector);
	ar = vmcs_read32(sf->ar_bytes);
	if (ar & AR_UNUSABLE_MASK)
		ar = 0;
	var->type = ar & 15;
	var->s = (ar >> 4) & 1;
	var->dpl = (ar >> 5) & 3;
	var->present = (ar >> 7) & 1;
	var->avl = (ar >> 12) & 1;
	var->l = (ar >> 13) & 1;
	var->db = (ar >> 14) & 1;
	var->g = (ar >> 15) & 1;
	var->unusable = (ar >> 16) & 1;
}

static int vmx_get_cpl(struct kvm_vcpu *vcpu)
{
	struct kvm_segment kvm_seg;

	if (!(vcpu->arch.cr0 & X86_CR0_PE)) /* if real mode */
		return 0;

	if (vmx_get_rflags(vcpu) & X86_EFLAGS_VM) /* if virtual 8086 */
		return 3;

	vmx_get_segment(vcpu, &kvm_seg, VCPU_SREG_CS);
	return kvm_seg.selector & 3;
}

static u32 vmx_segment_access_rights(struct kvm_segment *var)
{
	u32 ar;

	if (var->unusable)
		ar = 1 << 16;
	else {
		ar = var->type & 15;
		ar |= (var->s & 1) << 4;
		ar |= (var->dpl & 3) << 5;
		ar |= (var->present & 1) << 7;
		ar |= (var->avl & 1) << 12;
		ar |= (var->l & 1) << 13;
		ar |= (var->db & 1) << 14;
		ar |= (var->g & 1) << 15;
	}
	if (ar == 0) /* a 0 value means unusable */
		ar = AR_UNUSABLE_MASK;

	return ar;
}

static void vmx_set_segment(struct kvm_vcpu *vcpu,
			    struct kvm_segment *var, int seg)
{
	struct kvm_vmx_segment_field *sf = &kvm_vmx_segment_fields[seg];
	u32 ar;

	if (vcpu->arch.rmode.active && seg == VCPU_SREG_TR) {
		vcpu->arch.rmode.tr.selector = var->selector;
		vcpu->arch.rmode.tr.base = var->base;
		vcpu->arch.rmode.tr.limit = var->limit;
		vcpu->arch.rmode.tr.ar = vmx_segment_access_rights(var);
		return;
	}
	vmcs_writel(sf->base, var->base);
	vmcs_write32(sf->limit, var->limit);
	vmcs_write16(sf->selector, var->selector);
	if (vcpu->arch.rmode.active && var->s) {
		/*
		 * Hack real-mode segments into vm86 compatibility.
		 */
		if (var->base == 0xffff0000 && var->selector == 0xf000)
			vmcs_writel(sf->base, 0xf0000);
		ar = 0xf3;
	} else
		ar = vmx_segment_access_rights(var);
	vmcs_write32(sf->ar_bytes, ar);
}

static void vmx_get_cs_db_l_bits(struct kvm_vcpu *vcpu, int *db, int *l)
{
	u32 ar = vmcs_read32(GUEST_CS_AR_BYTES);

	*db = (ar >> 14) & 1;
	*l = (ar >> 13) & 1;
}

static void vmx_get_idt(struct kvm_vcpu *vcpu, struct descriptor_table *dt)
{
	dt->limit = vmcs_read32(GUEST_IDTR_LIMIT);
	dt->base = vmcs_readl(GUEST_IDTR_BASE);
}

static void vmx_set_idt(struct kvm_vcpu *vcpu, struct descriptor_table *dt)
{
	vmcs_write32(GUEST_IDTR_LIMIT, dt->limit);
	vmcs_writel(GUEST_IDTR_BASE, dt->base);
}

static void vmx_get_gdt(struct kvm_vcpu *vcpu, struct descriptor_table *dt)
{
	dt->limit = vmcs_read32(GUEST_GDTR_LIMIT);
	dt->base = vmcs_readl(GUEST_GDTR_BASE);
}

static void vmx_set_gdt(struct kvm_vcpu *vcpu, struct descriptor_table *dt)
{
	vmcs_write32(GUEST_GDTR_LIMIT, dt->limit);
	vmcs_writel(GUEST_GDTR_BASE, dt->base);
}

static int init_rmode_tss(struct kvm *kvm)
{
	gfn_t fn = rmode_tss_base(kvm) >> PAGE_SHIFT;
	u16 data = 0;
	int ret = 0;
	int r;

	r = kvm_clear_guest_page(kvm, fn, 0, PAGE_SIZE);
	if (r < 0)
		goto out;
	data = TSS_BASE_SIZE + TSS_REDIRECTION_SIZE;
	r = kvm_write_guest_page(kvm, fn++, &data, 0x66, sizeof(u16));
	if (r < 0)
		goto out;
	r = kvm_clear_guest_page(kvm, fn++, 0, PAGE_SIZE);
	if (r < 0)
		goto out;
	r = kvm_clear_guest_page(kvm, fn, 0, PAGE_SIZE);
	if (r < 0)
		goto out;
	data = ~0;
	r = kvm_write_guest_page(kvm, fn, &data,
				 RMODE_TSS_SIZE - 2 * PAGE_SIZE - 1,
				 sizeof(u8));
	if (r < 0)
		goto out;

	ret = 1;
out:
	return ret;
}

static int init_rmode_identity_map(struct kvm *kvm)
{
	int i, r, ret;
	pfn_t identity_map_pfn;
	u32 tmp;

	if (!vm_need_ept())
		return 1;
	if (unlikely(!kvm->arch.ept_identity_pagetable)) {
		printk(KERN_ERR "EPT: identity-mapping pagetable "
			"haven't been allocated!\n");
		return 0;
	}
	if (likely(kvm->arch.ept_identity_pagetable_done))
		return 1;
	ret = 0;
	identity_map_pfn = VMX_EPT_IDENTITY_PAGETABLE_ADDR >> PAGE_SHIFT;
	r = kvm_clear_guest_page(kvm, identity_map_pfn, 0, PAGE_SIZE);
	if (r < 0)
		goto out;
	/* Set up identity-mapping pagetable for EPT in real mode */
	for (i = 0; i < PT32_ENT_PER_PAGE; i++) {
		tmp = (i << 22) + (_PAGE_PRESENT | _PAGE_RW | _PAGE_USER |
			_PAGE_ACCESSED | _PAGE_DIRTY | _PAGE_PSE);
		r = kvm_write_guest_page(kvm, identity_map_pfn,
				&tmp, i * sizeof(tmp), sizeof(tmp));
		if (r < 0)
			goto out;
	}
	kvm->arch.ept_identity_pagetable_done = true;
	ret = 1;
out:
	return ret;
}

static void seg_setup(int seg)
{
	struct kvm_vmx_segment_field *sf = &kvm_vmx_segment_fields[seg];

	vmcs_write16(sf->selector, 0);
	vmcs_writel(sf->base, 0);
	vmcs_write32(sf->limit, 0xffff);
	vmcs_write32(sf->ar_bytes, 0x93);
}

static int alloc_apic_access_page(struct kvm *kvm)
{
	struct kvm_userspace_memory_region kvm_userspace_mem;
	int r = 0;

	down_write(&kvm->slots_lock);
	if (kvm->arch.apic_access_page)
		goto out;
	kvm_userspace_mem.slot = APIC_ACCESS_PAGE_PRIVATE_MEMSLOT;
	kvm_userspace_mem.flags = 0;
	kvm_userspace_mem.guest_phys_addr = 0xfee00000ULL;
	kvm_userspace_mem.memory_size = PAGE_SIZE;
	r = __kvm_set_memory_region(kvm, &kvm_userspace_mem, 0);
	if (r)
		goto out;

	down_read(&current->mm->mmap_sem);
	kvm->arch.apic_access_page = gfn_to_page(kvm, 0xfee00);
	up_read(&current->mm->mmap_sem);
out:
	up_write(&kvm->slots_lock);
	return r;
}

static int alloc_identity_pagetable(struct kvm *kvm)
{
	struct kvm_userspace_memory_region kvm_userspace_mem;
	int r = 0;

	down_write(&kvm->slots_lock);
	if (kvm->arch.ept_identity_pagetable)
		goto out;
	kvm_userspace_mem.slot = IDENTITY_PAGETABLE_PRIVATE_MEMSLOT;
	kvm_userspace_mem.flags = 0;
	kvm_userspace_mem.guest_phys_addr = VMX_EPT_IDENTITY_PAGETABLE_ADDR;
	kvm_userspace_mem.memory_size = PAGE_SIZE;
	r = __kvm_set_memory_region(kvm, &kvm_userspace_mem, 0);
	if (r)
		goto out;

	down_read(&current->mm->mmap_sem);
	kvm->arch.ept_identity_pagetable = gfn_to_page(kvm,
			VMX_EPT_IDENTITY_PAGETABLE_ADDR >> PAGE_SHIFT);
	up_read(&current->mm->mmap_sem);
out:
	up_write(&kvm->slots_lock);
	return r;
}

static void allocate_vpid(struct vcpu_vmx *vmx)
{
	int vpid;

	vmx->vpid = 0;
	if (!enable_vpid || !cpu_has_vmx_vpid())
		return;
	spin_lock(&vmx_vpid_lock);
	vpid = find_first_zero_bit(vmx_vpid_bitmap, VMX_NR_VPIDS);
	if (vpid < VMX_NR_VPIDS) {
		vmx->vpid = vpid;
		__set_bit(vpid, vmx_vpid_bitmap);
	}
	spin_unlock(&vmx_vpid_lock);
}

static void vmx_disable_intercept_for_msr(struct page *msr_bitmap, u32 msr)
{
	void *va;

	if (!cpu_has_vmx_msr_bitmap())
		return;

	/*
	 * See Intel PRM Vol. 3, 20.6.9 (MSR-Bitmap Address). Early manuals
	 * have the write-low and read-high bitmap offsets the wrong way round.
	 * We can control MSRs 0x00000000-0x00001fff and 0xc0000000-0xc0001fff.
	 */
	va = kmap(msr_bitmap);
	if (msr <= 0x1fff) {
		__clear_bit(msr, va + 0x000); /* read-low */
		__clear_bit(msr, va + 0x800); /* write-low */
	} else if ((msr >= 0xc0000000) && (msr <= 0xc0001fff)) {
		msr &= 0x1fff;
		__clear_bit(msr, va + 0x400); /* read-high */
		__clear_bit(msr, va + 0xc00); /* write-high */
	}
	kunmap(msr_bitmap);
}

/*
 * Sets up the vmcs for emulated real mode.
 */
static int vmx_vcpu_setup(struct vcpu_vmx *vmx)
{
	u32 host_sysenter_cs;
	u32 junk;
	unsigned long a;
	struct descriptor_table dt;
	int i;
	unsigned long kvm_vmx_return;
	u32 exec_control;

	/* I/O */
	vmcs_write64(IO_BITMAP_A, page_to_phys(vmx_io_bitmap_a));
	vmcs_write64(IO_BITMAP_B, page_to_phys(vmx_io_bitmap_b));

	if (cpu_has_vmx_msr_bitmap())
		vmcs_write64(MSR_BITMAP, page_to_phys(vmx_msr_bitmap));

	vmcs_write64(VMCS_LINK_POINTER, -1ull); /* 22.3.1.5 */

	/* Control */
	vmcs_write32(PIN_BASED_VM_EXEC_CONTROL,
		vmcs_config.pin_based_exec_ctrl);

	exec_control = vmcs_config.cpu_based_exec_ctrl;
	if (!vm_need_tpr_shadow(vmx->vcpu.kvm)) {
		exec_control &= ~CPU_BASED_TPR_SHADOW;
#ifdef CONFIG_X86_64
		exec_control |= CPU_BASED_CR8_STORE_EXITING |
				CPU_BASED_CR8_LOAD_EXITING;
#endif
	}
	if (!vm_need_ept())
		exec_control |= CPU_BASED_CR3_STORE_EXITING |
				CPU_BASED_CR3_LOAD_EXITING;
	vmcs_write32(CPU_BASED_VM_EXEC_CONTROL, exec_control);

	if (cpu_has_secondary_exec_ctrls()) {
		exec_control = vmcs_config.cpu_based_2nd_exec_ctrl;
		if (!vm_need_virtualize_apic_accesses(vmx->vcpu.kvm))
			exec_control &=
				~SECONDARY_EXEC_VIRTUALIZE_APIC_ACCESSES;
		if (vmx->vpid == 0)
			exec_control &= ~SECONDARY_EXEC_ENABLE_VPID;
		if (!vm_need_ept())
			exec_control &= ~SECONDARY_EXEC_ENABLE_EPT;
		vmcs_write32(SECONDARY_VM_EXEC_CONTROL, exec_control);
	}

	vmcs_write32(PAGE_FAULT_ERROR_CODE_MASK, !!bypass_guest_pf);
	vmcs_write32(PAGE_FAULT_ERROR_CODE_MATCH, !!bypass_guest_pf);
	vmcs_write32(CR3_TARGET_COUNT, 0);           /* 22.2.1 */

	vmcs_writel(HOST_CR0, read_cr0());  /* 22.2.3 */
	vmcs_writel(HOST_CR4, read_cr4());  /* 22.2.3, 22.2.5 */
	vmcs_writel(HOST_CR3, read_cr3());  /* 22.2.3  FIXME: shadow tables */

	vmcs_write16(HOST_CS_SELECTOR, __KERNEL_CS);  /* 22.2.4 */
	vmcs_write16(HOST_DS_SELECTOR, __KERNEL_DS);  /* 22.2.4 */
	vmcs_write16(HOST_ES_SELECTOR, __KERNEL_DS);  /* 22.2.4 */
	vmcs_write16(HOST_FS_SELECTOR, kvm_read_fs());    /* 22.2.4 */
	vmcs_write16(HOST_GS_SELECTOR, kvm_read_gs());    /* 22.2.4 */
	vmcs_write16(HOST_SS_SELECTOR, __KERNEL_DS);  /* 22.2.4 */
#ifdef CONFIG_X86_64
	rdmsrl(MSR_FS_BASE, a);
	vmcs_writel(HOST_FS_BASE, a); /* 22.2.4 */
	rdmsrl(MSR_GS_BASE, a);
	vmcs_writel(HOST_GS_BASE, a); /* 22.2.4 */
#else
	vmcs_writel(HOST_FS_BASE, 0); /* 22.2.4 */
	vmcs_writel(HOST_GS_BASE, 0); /* 22.2.4 */
#endif

	vmcs_write16(HOST_TR_SELECTOR, GDT_ENTRY_TSS*8);  /* 22.2.4 */

	kvm_get_idt(&dt);
	vmcs_writel(HOST_IDTR_BASE, dt.base);   /* 22.2.4 */

	asm("mov $.Lkvm_vmx_return, %0" : "=r"(kvm_vmx_return));
	vmcs_writel(HOST_RIP, kvm_vmx_return); /* 22.2.5 */
	vmcs_write32(VM_EXIT_MSR_STORE_COUNT, 0);
	vmcs_write32(VM_EXIT_MSR_LOAD_COUNT, 0);
	vmcs_write32(VM_ENTRY_MSR_LOAD_COUNT, 0);

	rdmsr(MSR_IA32_SYSENTER_CS, host_sysenter_cs, junk);
	vmcs_write32(HOST_IA32_SYSENTER_CS, host_sysenter_cs);
	rdmsrl(MSR_IA32_SYSENTER_ESP, a);
	vmcs_writel(HOST_IA32_SYSENTER_ESP, a);   /* 22.2.3 */
	rdmsrl(MSR_IA32_SYSENTER_EIP, a);
	vmcs_writel(HOST_IA32_SYSENTER_EIP, a);   /* 22.2.3 */

	for (i = 0; i < NR_VMX_MSR; ++i) {
		u32 index = vmx_msr_index[i];
		u32 data_low, data_high;
		u64 data;
		int j = vmx->nmsrs;

		if (rdmsr_safe(index, &data_low, &data_high) < 0)
			continue;
		if (wrmsr_safe(index, data_low, data_high) < 0)
			continue;
		data = data_low | ((u64)data_high << 32);
		vmx->host_msrs[j].index = index;
		vmx->host_msrs[j].reserved = 0;
		vmx->host_msrs[j].data = data;
		vmx->guest_msrs[j] = vmx->host_msrs[j];
		++vmx->nmsrs;
	}

	vmcs_write32(VM_EXIT_CONTROLS, vmcs_config.vmexit_ctrl);

	/* 22.2.1, 20.8.1 */
	vmcs_write32(VM_ENTRY_CONTROLS, vmcs_config.vmentry_ctrl);

	vmcs_writel(CR0_GUEST_HOST_MASK, ~0UL);
	vmcs_writel(CR4_GUEST_HOST_MASK, KVM_GUEST_CR4_MASK);


	return 0;
}

static int init_rmode(struct kvm *kvm)
{
	if (!init_rmode_tss(kvm))
		return 0;
	if (!init_rmode_identity_map(kvm))
		return 0;
	return 1;
}

static int vmx_vcpu_reset(struct kvm_vcpu *vcpu)
{
	struct vcpu_vmx *vmx = to_vmx(vcpu);
	u64 msr;
	int ret;

	vcpu->arch.regs_avail = ~((1 << VCPU_REGS_RIP) | (1 << VCPU_REGS_RSP));
	down_read(&vcpu->kvm->slots_lock);
	if (!init_rmode(vmx->vcpu.kvm)) {
		ret = -ENOMEM;
		goto out;
	}

	vmx->vcpu.arch.rmode.active = 0;

	vmx->vcpu.arch.regs[VCPU_REGS_RDX] = get_rdx_init_val();
	kvm_set_cr8(&vmx->vcpu, 0);
	msr = 0xfee00000 | MSR_IA32_APICBASE_ENABLE;
	if (vmx->vcpu.vcpu_id == 0)
		msr |= MSR_IA32_APICBASE_BSP;
	kvm_set_apic_base(&vmx->vcpu, msr);

	fx_init(&vmx->vcpu);

	/*
	 * GUEST_CS_BASE should really be 0xffff0000, but VT vm86 mode
	 * insists on having GUEST_CS_BASE == GUEST_CS_SELECTOR << 4.  Sigh.
	 */
	if (vmx->vcpu.vcpu_id == 0) {
		vmcs_write16(GUEST_CS_SELECTOR, 0xf000);
		vmcs_writel(GUEST_CS_BASE, 0x000f0000);
	} else {
		vmcs_write16(GUEST_CS_SELECTOR, vmx->vcpu.arch.sipi_vector << 8);
		vmcs_writel(GUEST_CS_BASE, vmx->vcpu.arch.sipi_vector << 12);
	}
	vmcs_write32(GUEST_CS_LIMIT, 0xffff);
	vmcs_write32(GUEST_CS_AR_BYTES, 0x9b);

	seg_setup(VCPU_SREG_DS);
	seg_setup(VCPU_SREG_ES);
	seg_setup(VCPU_SREG_FS);
	seg_setup(VCPU_SREG_GS);
	seg_setup(VCPU_SREG_SS);

	vmcs_write16(GUEST_TR_SELECTOR, 0);
	vmcs_writel(GUEST_TR_BASE, 0);
	vmcs_write32(GUEST_TR_LIMIT, 0xffff);
	vmcs_write32(GUEST_TR_AR_BYTES, 0x008b);

	vmcs_write16(GUEST_LDTR_SELECTOR, 0);
	vmcs_writel(GUEST_LDTR_BASE, 0);
	vmcs_write32(GUEST_LDTR_LIMIT, 0xffff);
	vmcs_write32(GUEST_LDTR_AR_BYTES, 0x00082);

	vmcs_write32(GUEST_SYSENTER_CS, 0);
	vmcs_writel(GUEST_SYSENTER_ESP, 0);
	vmcs_writel(GUEST_SYSENTER_EIP, 0);

	vmcs_writel(GUEST_RFLAGS, 0x02);
	if (vmx->vcpu.vcpu_id == 0)
		kvm_rip_write(vcpu, 0xfff0);
	else
		kvm_rip_write(vcpu, 0);
	kvm_register_write(vcpu, VCPU_REGS_RSP, 0);

	/* todo: dr0 = dr1 = dr2 = dr3 = 0; dr6 = 0xffff0ff0 */
	vmcs_writel(GUEST_DR7, 0x400);

	vmcs_writel(GUEST_GDTR_BASE, 0);
	vmcs_write32(GUEST_GDTR_LIMIT, 0xffff);

	vmcs_writel(GUEST_IDTR_BASE, 0);
	vmcs_write32(GUEST_IDTR_LIMIT, 0xffff);

	vmcs_write32(GUEST_ACTIVITY_STATE, 0);
	vmcs_write32(GUEST_INTERRUPTIBILITY_INFO, 0);
	vmcs_write32(GUEST_PENDING_DBG_EXCEPTIONS, 0);

	guest_write_tsc(0);

	/* Special registers */
	vmcs_write64(GUEST_IA32_DEBUGCTL, 0);

	setup_msrs(vmx);

	vmcs_write32(VM_ENTRY_INTR_INFO_FIELD, 0);  /* 22.2.1 */

	if (cpu_has_vmx_tpr_shadow()) {
		vmcs_write64(VIRTUAL_APIC_PAGE_ADDR, 0);
		if (vm_need_tpr_shadow(vmx->vcpu.kvm))
			vmcs_write64(VIRTUAL_APIC_PAGE_ADDR,
				page_to_phys(vmx->vcpu.arch.apic->regs_page));
		vmcs_write32(TPR_THRESHOLD, 0);
	}

	if (vm_need_virtualize_apic_accesses(vmx->vcpu.kvm))
		vmcs_write64(APIC_ACCESS_ADDR,
			     page_to_phys(vmx->vcpu.kvm->arch.apic_access_page));

	if (vmx->vpid != 0)
		vmcs_write16(VIRTUAL_PROCESSOR_ID, vmx->vpid);

	vmx->vcpu.arch.cr0 = 0x60000010;
	vmx_set_cr0(&vmx->vcpu, vmx->vcpu.arch.cr0); /* enter rmode */
	vmx_set_cr4(&vmx->vcpu, 0);
	vmx_set_efer(&vmx->vcpu, 0);
	vmx_fpu_activate(&vmx->vcpu);
	update_exception_bitmap(&vmx->vcpu);

	vpid_sync_vcpu_all(vmx);

	ret = 0;

out:
	up_read(&vcpu->kvm->slots_lock);
	return ret;
}

static void vmx_inject_irq(struct kvm_vcpu *vcpu, int irq)
{
	struct vcpu_vmx *vmx = to_vmx(vcpu);

	KVMTRACE_1D(INJ_VIRQ, vcpu, (u32)irq, handler);

	if (vcpu->arch.rmode.active) {
		vmx->rmode.irq.pending = true;
		vmx->rmode.irq.vector = irq;
		vmx->rmode.irq.rip = kvm_rip_read(vcpu);
		vmcs_write32(VM_ENTRY_INTR_INFO_FIELD,
			     irq | INTR_TYPE_SOFT_INTR | INTR_INFO_VALID_MASK);
		vmcs_write32(VM_ENTRY_INSTRUCTION_LEN, 1);
		kvm_rip_write(vcpu, vmx->rmode.irq.rip - 1);
		return;
	}
	vmcs_write32(VM_ENTRY_INTR_INFO_FIELD,
			irq | INTR_TYPE_EXT_INTR | INTR_INFO_VALID_MASK);
}

static void vmx_inject_nmi(struct kvm_vcpu *vcpu)
{
	vmcs_write32(VM_ENTRY_INTR_INFO_FIELD,
			INTR_TYPE_NMI_INTR | INTR_INFO_VALID_MASK | NMI_VECTOR);
}

static void kvm_do_inject_irq(struct kvm_vcpu *vcpu)
{
	int word_index = __ffs(vcpu->arch.irq_summary);
	int bit_index = __ffs(vcpu->arch.irq_pending[word_index]);
	int irq = word_index * BITS_PER_LONG + bit_index;

	clear_bit(bit_index, &vcpu->arch.irq_pending[word_index]);
	if (!vcpu->arch.irq_pending[word_index])
		clear_bit(word_index, &vcpu->arch.irq_summary);
	vmx_inject_irq(vcpu, irq);
}


static void do_interrupt_requests(struct kvm_vcpu *vcpu,
				       struct kvm_run *kvm_run)
{
	u32 cpu_based_vm_exec_control;

	vcpu->arch.interrupt_window_open =
		((vmcs_readl(GUEST_RFLAGS) & X86_EFLAGS_IF) &&
		 (vmcs_read32(GUEST_INTERRUPTIBILITY_INFO) & 3) == 0);

	if (vcpu->arch.interrupt_window_open &&
	    vcpu->arch.irq_summary &&
	    !(vmcs_read32(VM_ENTRY_INTR_INFO_FIELD) & INTR_INFO_VALID_MASK))
		/*
		 * If interrupts enabled, and not blocked by sti or mov ss. Good.
		 */
		kvm_do_inject_irq(vcpu);

	cpu_based_vm_exec_control = vmcs_read32(CPU_BASED_VM_EXEC_CONTROL);
	if (!vcpu->arch.interrupt_window_open &&
	    (vcpu->arch.irq_summary || kvm_run->request_interrupt_window))
		/*
		 * Interrupts blocked.  Wait for unblock.
		 */
		cpu_based_vm_exec_control |= CPU_BASED_VIRTUAL_INTR_PENDING;
	else
		cpu_based_vm_exec_control &= ~CPU_BASED_VIRTUAL_INTR_PENDING;
	vmcs_write32(CPU_BASED_VM_EXEC_CONTROL, cpu_based_vm_exec_control);
}

static int vmx_set_tss_addr(struct kvm *kvm, unsigned int addr)
{
	int ret;
	struct kvm_userspace_memory_region tss_mem = {
		.slot = 8,
		.guest_phys_addr = addr,
		.memory_size = PAGE_SIZE * 3,
		.flags = 0,
	};

	ret = kvm_set_memory_region(kvm, &tss_mem, 0);
	if (ret)
		return ret;
	kvm->arch.tss_addr = addr;
	return 0;
}

static void kvm_guest_debug_pre(struct kvm_vcpu *vcpu)
{
	struct kvm_guest_debug *dbg = &vcpu->guest_debug;

	set_debugreg(dbg->bp[0], 0);
	set_debugreg(dbg->bp[1], 1);
	set_debugreg(dbg->bp[2], 2);
	set_debugreg(dbg->bp[3], 3);

	if (dbg->singlestep) {
		unsigned long flags;

		flags = vmcs_readl(GUEST_RFLAGS);
		flags |= X86_EFLAGS_TF | X86_EFLAGS_RF;
		vmcs_writel(GUEST_RFLAGS, flags);
	}
}

static int handle_rmode_exception(struct kvm_vcpu *vcpu,
				  int vec, u32 err_code)
{
	/*
	 * Instruction with address size override prefix opcode 0x67
	 * Cause the #SS fault with 0 error code in VM86 mode.
	 */
	if (((vec == GP_VECTOR) || (vec == SS_VECTOR)) && err_code == 0)
		if (emulate_instruction(vcpu, NULL, 0, 0, 0) == EMULATE_DONE)
			return 1;
	/*
	 * Forward all other exceptions that are valid in real mode.
	 * FIXME: Breaks guest debugging in real mode, needs to be fixed with
	 *        the required debugging infrastructure rework.
	 */
	switch (vec) {
	case DE_VECTOR:
	case DB_VECTOR:
	case BP_VECTOR:
	case OF_VECTOR:
	case BR_VECTOR:
	case UD_VECTOR:
	case DF_VECTOR:
	case SS_VECTOR:
	case GP_VECTOR:
	case MF_VECTOR:
		kvm_queue_exception(vcpu, vec);
		return 1;
	}
	return 0;
}

static int handle_exception(struct kvm_vcpu *vcpu, struct kvm_run *kvm_run)
{
	struct vcpu_vmx *vmx = to_vmx(vcpu);
	u32 intr_info, error_code;
	unsigned long cr2, rip;
	u32 vect_info;
	enum emulation_result er;

	vect_info = vmx->idt_vectoring_info;
	intr_info = vmcs_read32(VM_EXIT_INTR_INFO);

	if ((vect_info & VECTORING_INFO_VALID_MASK) &&
						!is_page_fault(intr_info))
		printk(KERN_ERR "%s: unexpected, vectoring info 0x%x "
		       "intr info 0x%x\n", __func__, vect_info, intr_info);

	if (!irqchip_in_kernel(vcpu->kvm) && is_external_interrupt(vect_info)) {
		int irq = vect_info & VECTORING_INFO_VECTOR_MASK;
		set_bit(irq, vcpu->arch.irq_pending);
		set_bit(irq / BITS_PER_LONG, &vcpu->arch.irq_summary);
	}

	if ((intr_info & INTR_INFO_INTR_TYPE_MASK) == 0x200) /* nmi */
		return 1;  /* already handled by vmx_vcpu_run() */

	if (is_no_device(intr_info)) {
		vmx_fpu_activate(vcpu);
		return 1;
	}

	if (is_invalid_opcode(intr_info)) {
		er = emulate_instruction(vcpu, kvm_run, 0, 0, EMULTYPE_TRAP_UD);
		if (er != EMULATE_DONE)
			kvm_queue_exception(vcpu, UD_VECTOR);
		return 1;
	}

	error_code = 0;
	rip = kvm_rip_read(vcpu);
	if (intr_info & INTR_INFO_DELIVER_CODE_MASK)
		error_code = vmcs_read32(VM_EXIT_INTR_ERROR_CODE);
	if (is_page_fault(intr_info)) {
		/* EPT won't cause page fault directly */
		if (vm_need_ept())
			BUG();
		cr2 = vmcs_readl(EXIT_QUALIFICATION);
		KVMTRACE_3D(PAGE_FAULT, vcpu, error_code, (u32)cr2,
			    (u32)((u64)cr2 >> 32), handler);
		if (vect_info & VECTORING_INFO_VALID_MASK)
			kvm_mmu_unprotect_page_virt(vcpu, cr2);
		return kvm_mmu_page_fault(vcpu, cr2, error_code);
	}

	if (vcpu->arch.rmode.active &&
	    handle_rmode_exception(vcpu, intr_info & INTR_INFO_VECTOR_MASK,
								error_code)) {
		if (vcpu->arch.halt_request) {
			vcpu->arch.halt_request = 0;
			return kvm_emulate_halt(vcpu);
		}
		return 1;
	}

	if ((intr_info & (INTR_INFO_INTR_TYPE_MASK | INTR_INFO_VECTOR_MASK)) ==
	    (INTR_TYPE_EXCEPTION | 1)) {
		kvm_run->exit_reason = KVM_EXIT_DEBUG;
		return 0;
	}
	kvm_run->exit_reason = KVM_EXIT_EXCEPTION;
	kvm_run->ex.exception = intr_info & INTR_INFO_VECTOR_MASK;
	kvm_run->ex.error_code = error_code;
	return 0;
}

static int handle_external_interrupt(struct kvm_vcpu *vcpu,
				     struct kvm_run *kvm_run)
{
	++vcpu->stat.irq_exits;
	KVMTRACE_1D(INTR, vcpu, vmcs_read32(VM_EXIT_INTR_INFO), handler);
	return 1;
}

static int handle_triple_fault(struct kvm_vcpu *vcpu, struct kvm_run *kvm_run)
{
	kvm_run->exit_reason = KVM_EXIT_SHUTDOWN;
	return 0;
}

static int handle_io(struct kvm_vcpu *vcpu, struct kvm_run *kvm_run)
{
	unsigned long exit_qualification;
	int size, down, in, string, rep;
	unsigned port;

	++vcpu->stat.io_exits;
	exit_qualification = vmcs_readl(EXIT_QUALIFICATION);
	string = (exit_qualification & 16) != 0;

	if (string) {
		if (emulate_instruction(vcpu,
					kvm_run, 0, 0, 0) == EMULATE_DO_MMIO)
			return 0;
		return 1;
	}

	size = (exit_qualification & 7) + 1;
	in = (exit_qualification & 8) != 0;
	down = (vmcs_readl(GUEST_RFLAGS) & X86_EFLAGS_DF) != 0;
	rep = (exit_qualification & 32) != 0;
	port = exit_qualification >> 16;

	return kvm_emulate_pio(vcpu, kvm_run, in, size, port);
}

static void
vmx_patch_hypercall(struct kvm_vcpu *vcpu, unsigned char *hypercall)
{
	/*
	 * Patch in the VMCALL instruction:
	 */
	hypercall[0] = 0x0f;
	hypercall[1] = 0x01;
	hypercall[2] = 0xc1;
}

static int handle_cr(struct kvm_vcpu *vcpu, struct kvm_run *kvm_run)
{
	unsigned long exit_qualification;
	int cr;
	int reg;

	exit_qualification = vmcs_readl(EXIT_QUALIFICATION);
	cr = exit_qualification & 15;
	reg = (exit_qualification >> 8) & 15;
	switch ((exit_qualification >> 4) & 3) {
	case 0: /* mov to cr */
		KVMTRACE_3D(CR_WRITE, vcpu, (u32)cr,
			    (u32)kvm_register_read(vcpu, reg),
			    (u32)((u64)kvm_register_read(vcpu, reg) >> 32),
			    handler);
		switch (cr) {
		case 0:
			kvm_set_cr0(vcpu, kvm_register_read(vcpu, reg));
			skip_emulated_instruction(vcpu);
			return 1;
		case 3:
			kvm_set_cr3(vcpu, kvm_register_read(vcpu, reg));
			skip_emulated_instruction(vcpu);
			return 1;
		case 4:
			kvm_set_cr4(vcpu, kvm_register_read(vcpu, reg));
			skip_emulated_instruction(vcpu);
			return 1;
		case 8:
			kvm_set_cr8(vcpu, kvm_register_read(vcpu, reg));
			skip_emulated_instruction(vcpu);
			if (irqchip_in_kernel(vcpu->kvm))
				return 1;
			kvm_run->exit_reason = KVM_EXIT_SET_TPR;
			return 0;
		};
		break;
	case 2: /* clts */
		vmx_fpu_deactivate(vcpu);
		vcpu->arch.cr0 &= ~X86_CR0_TS;
		vmcs_writel(CR0_READ_SHADOW, vcpu->arch.cr0);
		vmx_fpu_activate(vcpu);
		KVMTRACE_0D(CLTS, vcpu, handler);
		skip_emulated_instruction(vcpu);
		return 1;
	case 1: /*mov from cr*/
		switch (cr) {
		case 3:
			kvm_register_write(vcpu, reg, vcpu->arch.cr3);
			KVMTRACE_3D(CR_READ, vcpu, (u32)cr,
				    (u32)kvm_register_read(vcpu, reg),
				    (u32)((u64)kvm_register_read(vcpu, reg) >> 32),
				    handler);
			skip_emulated_instruction(vcpu);
			return 1;
		case 8:
			kvm_register_write(vcpu, reg, kvm_get_cr8(vcpu));
			KVMTRACE_2D(CR_READ, vcpu, (u32)cr,
				    (u32)kvm_register_read(vcpu, reg), handler);
			skip_emulated_instruction(vcpu);
			return 1;
		}
		break;
	case 3: /* lmsw */
		kvm_lmsw(vcpu, (exit_qualification >> LMSW_SOURCE_DATA_SHIFT) & 0x0f);

		skip_emulated_instruction(vcpu);
		return 1;
	default:
		break;
	}
	kvm_run->exit_reason = 0;
	pr_unimpl(vcpu, "unhandled control register: op %d cr %d\n",
	       (int)(exit_qualification >> 4) & 3, cr);
	return 0;
}

static int handle_dr(struct kvm_vcpu *vcpu, struct kvm_run *kvm_run)
{
	unsigned long exit_qualification;
	unsigned long val;
	int dr, reg;

	/*
	 * FIXME: this code assumes the host is debugging the guest.
	 *        need to deal with guest debugging itself too.
	 */
	exit_qualification = vmcs_readl(EXIT_QUALIFICATION);
	dr = exit_qualification & 7;
	reg = (exit_qualification >> 8) & 15;
	if (exit_qualification & 16) {
		/* mov from dr */
		switch (dr) {
		case 6:
			val = 0xffff0ff0;
			break;
		case 7:
			val = 0x400;
			break;
		default:
			val = 0;
		}
		kvm_register_write(vcpu, reg, val);
		KVMTRACE_2D(DR_READ, vcpu, (u32)dr, (u32)val, handler);
	} else {
		/* mov to dr */
	}
	skip_emulated_instruction(vcpu);
	return 1;
}

static int handle_cpuid(struct kvm_vcpu *vcpu, struct kvm_run *kvm_run)
{
	kvm_emulate_cpuid(vcpu);
	return 1;
}

static int handle_rdmsr(struct kvm_vcpu *vcpu, struct kvm_run *kvm_run)
{
	u32 ecx = vcpu->arch.regs[VCPU_REGS_RCX];
	u64 data;

	if (vmx_get_msr(vcpu, ecx, &data)) {
		kvm_inject_gp(vcpu, 0);
		return 1;
	}

	KVMTRACE_3D(MSR_READ, vcpu, ecx, (u32)data, (u32)(data >> 32),
		    handler);

	/* FIXME: handling of bits 32:63 of rax, rdx */
	vcpu->arch.regs[VCPU_REGS_RAX] = data & -1u;
	vcpu->arch.regs[VCPU_REGS_RDX] = (data >> 32) & -1u;
	skip_emulated_instruction(vcpu);
	return 1;
}

static int handle_wrmsr(struct kvm_vcpu *vcpu, struct kvm_run *kvm_run)
{
	u32 ecx = vcpu->arch.regs[VCPU_REGS_RCX];
	u64 data = (vcpu->arch.regs[VCPU_REGS_RAX] & -1u)
		| ((u64)(vcpu->arch.regs[VCPU_REGS_RDX] & -1u) << 32);

	KVMTRACE_3D(MSR_WRITE, vcpu, ecx, (u32)data, (u32)(data >> 32),
		    handler);

	if (vmx_set_msr(vcpu, ecx, data) != 0) {
		kvm_inject_gp(vcpu, 0);
		return 1;
	}

	skip_emulated_instruction(vcpu);
	return 1;
}

static int handle_tpr_below_threshold(struct kvm_vcpu *vcpu,
				      struct kvm_run *kvm_run)
{
	return 1;
}

static int handle_interrupt_window(struct kvm_vcpu *vcpu,
				   struct kvm_run *kvm_run)
{
	u32 cpu_based_vm_exec_control;

	/* clear pending irq */
	cpu_based_vm_exec_control = vmcs_read32(CPU_BASED_VM_EXEC_CONTROL);
	cpu_based_vm_exec_control &= ~CPU_BASED_VIRTUAL_INTR_PENDING;
	vmcs_write32(CPU_BASED_VM_EXEC_CONTROL, cpu_based_vm_exec_control);

	KVMTRACE_0D(PEND_INTR, vcpu, handler);

	/*
	 * If the user space waits to inject interrupts, exit as soon as
	 * possible
	 */
	if (kvm_run->request_interrupt_window &&
	    !vcpu->arch.irq_summary) {
		kvm_run->exit_reason = KVM_EXIT_IRQ_WINDOW_OPEN;
		++vcpu->stat.irq_window_exits;
		return 0;
	}
	return 1;
}

static int handle_halt(struct kvm_vcpu *vcpu, struct kvm_run *kvm_run)
{
	skip_emulated_instruction(vcpu);
	return kvm_emulate_halt(vcpu);
}

static int handle_vmcall(struct kvm_vcpu *vcpu, struct kvm_run *kvm_run)
{
	skip_emulated_instruction(vcpu);
	kvm_emulate_hypercall(vcpu);
	return 1;
}

static int handle_wbinvd(struct kvm_vcpu *vcpu, struct kvm_run *kvm_run)
{
	skip_emulated_instruction(vcpu);
	/* TODO: Add support for VT-d/pass-through device */
	return 1;
}

static int handle_apic_access(struct kvm_vcpu *vcpu, struct kvm_run *kvm_run)
{
	u64 exit_qualification;
	enum emulation_result er;
	unsigned long offset;

	exit_qualification = vmcs_read64(EXIT_QUALIFICATION);
	offset = exit_qualification & 0xffful;

	er = emulate_instruction(vcpu, kvm_run, 0, 0, 0);

	if (er !=  EMULATE_DONE) {
		printk(KERN_ERR
		       "Fail to handle apic access vmexit! Offset is 0x%lx\n",
		       offset);
		return -ENOTSUPP;
	}
	return 1;
}

static int handle_task_switch(struct kvm_vcpu *vcpu, struct kvm_run *kvm_run)
{
	unsigned long exit_qualification;
	u16 tss_selector;
	int reason;

	exit_qualification = vmcs_readl(EXIT_QUALIFICATION);

	reason = (u32)exit_qualification >> 30;
	tss_selector = exit_qualification;

	return kvm_task_switch(vcpu, tss_selector, reason);
}

static int handle_ept_violation(struct kvm_vcpu *vcpu, struct kvm_run *kvm_run)
{
	u64 exit_qualification;
	enum emulation_result er;
	gpa_t gpa;
	unsigned long hva;
	int gla_validity;
	int r;

	exit_qualification = vmcs_read64(EXIT_QUALIFICATION);

	if (exit_qualification & (1 << 6)) {
		printk(KERN_ERR "EPT: GPA exceeds GAW!\n");
		return -ENOTSUPP;
	}

	gla_validity = (exit_qualification >> 7) & 0x3;
	if (gla_validity != 0x3 && gla_validity != 0x1 && gla_validity != 0) {
		printk(KERN_ERR "EPT: Handling EPT violation failed!\n");
		printk(KERN_ERR "EPT: GPA: 0x%lx, GVA: 0x%lx\n",
			(long unsigned int)vmcs_read64(GUEST_PHYSICAL_ADDRESS),
			(long unsigned int)vmcs_read64(GUEST_LINEAR_ADDRESS));
		printk(KERN_ERR "EPT: Exit qualification is 0x%lx\n",
			(long unsigned int)exit_qualification);
		kvm_run->exit_reason = KVM_EXIT_UNKNOWN;
		kvm_run->hw.hardware_exit_reason = 0;
		return -ENOTSUPP;
	}

	gpa = vmcs_read64(GUEST_PHYSICAL_ADDRESS);
	hva = gfn_to_hva(vcpu->kvm, gpa >> PAGE_SHIFT);
	if (!kvm_is_error_hva(hva)) {
		r = kvm_mmu_page_fault(vcpu, gpa & PAGE_MASK, 0);
		if (r < 0) {
			printk(KERN_ERR "EPT: Not enough memory!\n");
			return -ENOMEM;
		}
		return 1;
	} else {
		/* must be MMIO */
		er = emulate_instruction(vcpu, kvm_run, 0, 0, 0);

		if (er == EMULATE_FAIL) {
			printk(KERN_ERR
			 "EPT: Fail to handle EPT violation vmexit!er is %d\n",
			 er);
			printk(KERN_ERR "EPT: GPA: 0x%lx, GVA: 0x%lx\n",
			 (long unsigned int)vmcs_read64(GUEST_PHYSICAL_ADDRESS),
			 (long unsigned int)vmcs_read64(GUEST_LINEAR_ADDRESS));
			printk(KERN_ERR "EPT: Exit qualification is 0x%lx\n",
				(long unsigned int)exit_qualification);
			return -ENOTSUPP;
		} else if (er == EMULATE_DO_MMIO)
			return 0;
	}
	return 1;
}

static int handle_nmi_window(struct kvm_vcpu *vcpu, struct kvm_run *kvm_run)
{
	u32 cpu_based_vm_exec_control;

	/* clear pending NMI */
	cpu_based_vm_exec_control = vmcs_read32(CPU_BASED_VM_EXEC_CONTROL);
	cpu_based_vm_exec_control &= ~CPU_BASED_VIRTUAL_NMI_PENDING;
	vmcs_write32(CPU_BASED_VM_EXEC_CONTROL, cpu_based_vm_exec_control);
	++vcpu->stat.nmi_window_exits;

	return 1;
}

/*
 * The exit handlers return 1 if the exit was handled fully and guest execution
 * may resume.  Otherwise they set the kvm_run parameter to indicate what needs
 * to be done to userspace and return 0.
 */
static int (*kvm_vmx_exit_handlers[])(struct kvm_vcpu *vcpu,
				      struct kvm_run *kvm_run) = {
	[EXIT_REASON_EXCEPTION_NMI]           = handle_exception,
	[EXIT_REASON_EXTERNAL_INTERRUPT]      = handle_external_interrupt,
	[EXIT_REASON_TRIPLE_FAULT]            = handle_triple_fault,
	[EXIT_REASON_NMI_WINDOW]	      = handle_nmi_window,
	[EXIT_REASON_IO_INSTRUCTION]          = handle_io,
	[EXIT_REASON_CR_ACCESS]               = handle_cr,
	[EXIT_REASON_DR_ACCESS]               = handle_dr,
	[EXIT_REASON_CPUID]                   = handle_cpuid,
	[EXIT_REASON_MSR_READ]                = handle_rdmsr,
	[EXIT_REASON_MSR_WRITE]               = handle_wrmsr,
	[EXIT_REASON_PENDING_INTERRUPT]       = handle_interrupt_window,
	[EXIT_REASON_HLT]                     = handle_halt,
	[EXIT_REASON_VMCALL]                  = handle_vmcall,
	[EXIT_REASON_TPR_BELOW_THRESHOLD]     = handle_tpr_below_threshold,
	[EXIT_REASON_APIC_ACCESS]             = handle_apic_access,
	[EXIT_REASON_WBINVD]                  = handle_wbinvd,
	[EXIT_REASON_TASK_SWITCH]             = handle_task_switch,
	[EXIT_REASON_EPT_VIOLATION]	      = handle_ept_violation,
};

static const int kvm_vmx_max_exit_handlers =
	ARRAY_SIZE(kvm_vmx_exit_handlers);

/*
 * The guest has exited.  See if we can fix it or if we need userspace
 * assistance.
 */
static int kvm_handle_exit(struct kvm_run *kvm_run, struct kvm_vcpu *vcpu)
{
	u32 exit_reason = vmcs_read32(VM_EXIT_REASON);
	struct vcpu_vmx *vmx = to_vmx(vcpu);
	u32 vectoring_info = vmx->idt_vectoring_info;

	KVMTRACE_3D(VMEXIT, vcpu, exit_reason, (u32)kvm_rip_read(vcpu),
		    (u32)((u64)kvm_rip_read(vcpu) >> 32), entryexit);

	/* Access CR3 don't cause VMExit in paging mode, so we need
	 * to sync with guest real CR3. */
	if (vm_need_ept() && is_paging(vcpu)) {
		vcpu->arch.cr3 = vmcs_readl(GUEST_CR3);
		ept_load_pdptrs(vcpu);
	}

	if (unlikely(vmx->fail)) {
		kvm_run->exit_reason = KVM_EXIT_FAIL_ENTRY;
		kvm_run->fail_entry.hardware_entry_failure_reason
			= vmcs_read32(VM_INSTRUCTION_ERROR);
		return 0;
	}

	if ((vectoring_info & VECTORING_INFO_VALID_MASK) &&
			(exit_reason != EXIT_REASON_EXCEPTION_NMI &&
			exit_reason != EXIT_REASON_EPT_VIOLATION))
		printk(KERN_WARNING "%s: unexpected, valid vectoring info and "
		       "exit reason is 0x%x\n", __func__, exit_reason);
	if (exit_reason < kvm_vmx_max_exit_handlers
	    && kvm_vmx_exit_handlers[exit_reason])
		return kvm_vmx_exit_handlers[exit_reason](vcpu, kvm_run);
	else {
		kvm_run->exit_reason = KVM_EXIT_UNKNOWN;
		kvm_run->hw.hardware_exit_reason = exit_reason;
	}
	return 0;
}

static void update_tpr_threshold(struct kvm_vcpu *vcpu)
{
	int max_irr, tpr;

	if (!vm_need_tpr_shadow(vcpu->kvm))
		return;

	if (!kvm_lapic_enabled(vcpu) ||
	    ((max_irr = kvm_lapic_find_highest_irr(vcpu)) == -1)) {
		vmcs_write32(TPR_THRESHOLD, 0);
		return;
	}

	tpr = (kvm_lapic_get_cr8(vcpu) & 0x0f) << 4;
	vmcs_write32(TPR_THRESHOLD, (max_irr > tpr) ? tpr >> 4 : max_irr >> 4);
}

static void enable_irq_window(struct kvm_vcpu *vcpu)
{
	u32 cpu_based_vm_exec_control;

	cpu_based_vm_exec_control = vmcs_read32(CPU_BASED_VM_EXEC_CONTROL);
	cpu_based_vm_exec_control |= CPU_BASED_VIRTUAL_INTR_PENDING;
	vmcs_write32(CPU_BASED_VM_EXEC_CONTROL, cpu_based_vm_exec_control);
}

static void enable_nmi_window(struct kvm_vcpu *vcpu)
{
	u32 cpu_based_vm_exec_control;

	if (!cpu_has_virtual_nmis())
		return;

	cpu_based_vm_exec_control = vmcs_read32(CPU_BASED_VM_EXEC_CONTROL);
	cpu_based_vm_exec_control |= CPU_BASED_VIRTUAL_NMI_PENDING;
	vmcs_write32(CPU_BASED_VM_EXEC_CONTROL, cpu_based_vm_exec_control);
}

static int vmx_nmi_enabled(struct kvm_vcpu *vcpu)
{
	u32 guest_intr = vmcs_read32(GUEST_INTERRUPTIBILITY_INFO);
	return !(guest_intr & (GUEST_INTR_STATE_NMI |
			       GUEST_INTR_STATE_MOV_SS |
			       GUEST_INTR_STATE_STI));
}

static int vmx_irq_enabled(struct kvm_vcpu *vcpu)
{
	u32 guest_intr = vmcs_read32(GUEST_INTERRUPTIBILITY_INFO);
	return (!(guest_intr & (GUEST_INTR_STATE_MOV_SS |
			       GUEST_INTR_STATE_STI)) &&
		(vmcs_readl(GUEST_RFLAGS) & X86_EFLAGS_IF));
}

static void enable_intr_window(struct kvm_vcpu *vcpu)
{
	if (vcpu->arch.nmi_pending)
		enable_nmi_window(vcpu);
	else if (kvm_cpu_has_interrupt(vcpu))
		enable_irq_window(vcpu);
}

static void vmx_complete_interrupts(struct vcpu_vmx *vmx)
{
	u32 exit_intr_info;
	u32 idt_vectoring_info;
	bool unblock_nmi;
	u8 vector;
	int type;
	bool idtv_info_valid;
	u32 error;

	exit_intr_info = vmcs_read32(VM_EXIT_INTR_INFO);
	if (cpu_has_virtual_nmis()) {
		unblock_nmi = (exit_intr_info & INTR_INFO_UNBLOCK_NMI) != 0;
		vector = exit_intr_info & INTR_INFO_VECTOR_MASK;
		/*
		 * SDM 3: 25.7.1.2
		 * Re-set bit "block by NMI" before VM entry if vmexit caused by
		 * a guest IRET fault.
		 */
		if (unblock_nmi && vector != DF_VECTOR)
			vmcs_set_bits(GUEST_INTERRUPTIBILITY_INFO,
				      GUEST_INTR_STATE_NMI);
	}

	idt_vectoring_info = vmx->idt_vectoring_info;
	idtv_info_valid = idt_vectoring_info & VECTORING_INFO_VALID_MASK;
	vector = idt_vectoring_info & VECTORING_INFO_VECTOR_MASK;
	type = idt_vectoring_info & VECTORING_INFO_TYPE_MASK;
	if (vmx->vcpu.arch.nmi_injected) {
		/*
		 * SDM 3: 25.7.1.2
		 * Clear bit "block by NMI" before VM entry if a NMI delivery
		 * faulted.
		 */
		if (idtv_info_valid && type == INTR_TYPE_NMI_INTR)
			vmcs_clear_bits(GUEST_INTERRUPTIBILITY_INFO,
					GUEST_INTR_STATE_NMI);
		else
			vmx->vcpu.arch.nmi_injected = false;
	}
	kvm_clear_exception_queue(&vmx->vcpu);
	if (idtv_info_valid && type == INTR_TYPE_EXCEPTION) {
		if (idt_vectoring_info & VECTORING_INFO_DELIVER_CODE_MASK) {
			error = vmcs_read32(IDT_VECTORING_ERROR_CODE);
			kvm_queue_exception_e(&vmx->vcpu, vector, error);
		} else
			kvm_queue_exception(&vmx->vcpu, vector);
		vmx->idt_vectoring_info = 0;
	}
	kvm_clear_interrupt_queue(&vmx->vcpu);
	if (idtv_info_valid && type == INTR_TYPE_EXT_INTR) {
		kvm_queue_interrupt(&vmx->vcpu, vector);
		vmx->idt_vectoring_info = 0;
	}
}

static void vmx_intr_assist(struct kvm_vcpu *vcpu)
{
	u32 intr_info_field;

	update_tpr_threshold(vcpu);

	intr_info_field = vmcs_read32(VM_ENTRY_INTR_INFO_FIELD);
	if (cpu_has_virtual_nmis()) {
		if (vcpu->arch.nmi_pending && !vcpu->arch.nmi_injected) {
			if (vmx_nmi_enabled(vcpu)) {
				vcpu->arch.nmi_pending = false;
				vcpu->arch.nmi_injected = true;
			} else {
				enable_intr_window(vcpu);
				return;
			}
		}
		if (vcpu->arch.nmi_injected) {
			vmx_inject_nmi(vcpu);
			enable_intr_window(vcpu);
			return;
		}
	}
	if (!vcpu->arch.interrupt.pending && kvm_cpu_has_interrupt(vcpu)) {
		if (vmx_irq_enabled(vcpu))
			kvm_queue_interrupt(vcpu, kvm_cpu_get_interrupt(vcpu));
		else
			enable_irq_window(vcpu);
	}
	if (vcpu->arch.interrupt.pending) {
		vmx_inject_irq(vcpu, vcpu->arch.interrupt.nr);
		kvm_timer_intr_post(vcpu, vcpu->arch.interrupt.nr);
	}
}

/*
 * Failure to inject an interrupt should give us the information
 * in IDT_VECTORING_INFO_FIELD.  However, if the failure occurs
 * when fetching the interrupt redirection bitmap in the real-mode
 * tss, this doesn't happen.  So we do it ourselves.
 */
static void fixup_rmode_irq(struct vcpu_vmx *vmx)
{
	vmx->rmode.irq.pending = 0;
	if (kvm_rip_read(&vmx->vcpu) + 1 != vmx->rmode.irq.rip)
		return;
	kvm_rip_write(&vmx->vcpu, vmx->rmode.irq.rip);
	if (vmx->idt_vectoring_info & VECTORING_INFO_VALID_MASK) {
		vmx->idt_vectoring_info &= ~VECTORING_INFO_TYPE_MASK;
		vmx->idt_vectoring_info |= INTR_TYPE_EXT_INTR;
		return;
	}
	vmx->idt_vectoring_info =
		VECTORING_INFO_VALID_MASK
		| INTR_TYPE_EXT_INTR
		| vmx->rmode.irq.vector;
}

#ifdef CONFIG_X86_64
#define R "r"
#define Q "q"
#else
#define R "e"
#define Q "l"
#endif

static void vmx_vcpu_run(struct kvm_vcpu *vcpu, struct kvm_run *kvm_run)
{
	struct vcpu_vmx *vmx = to_vmx(vcpu);
	u32 intr_info;

	if (test_bit(VCPU_REGS_RSP, (unsigned long *)&vcpu->arch.regs_dirty))
		vmcs_writel(GUEST_RSP, vcpu->arch.regs[VCPU_REGS_RSP]);
	if (test_bit(VCPU_REGS_RIP, (unsigned long *)&vcpu->arch.regs_dirty))
		vmcs_writel(GUEST_RIP, vcpu->arch.regs[VCPU_REGS_RIP]);

	/*
	 * Loading guest fpu may have cleared host cr0.ts
	 */
	vmcs_writel(HOST_CR0, read_cr0());

	asm(
		/* Store host registers */
		"push %%"R"dx; push %%"R"bp;"
		"push %%"R"cx \n\t"
		"cmp %%"R"sp, %c[host_rsp](%0) \n\t"
		"je 1f \n\t"
		"mov %%"R"sp, %c[host_rsp](%0) \n\t"
		__ex(ASM_VMX_VMWRITE_RSP_RDX) "\n\t"
		"1: \n\t"
		/* Check if vmlaunch of vmresume is needed */
		"cmpl $0, %c[launched](%0) \n\t"
		/* Load guest registers.  Don't clobber flags. */
		"mov %c[cr2](%0), %%"R"ax \n\t"
		"mov %%"R"ax, %%cr2 \n\t"
		"mov %c[rax](%0), %%"R"ax \n\t"
		"mov %c[rbx](%0), %%"R"bx \n\t"
		"mov %c[rdx](%0), %%"R"dx \n\t"
		"mov %c[rsi](%0), %%"R"si \n\t"
		"mov %c[rdi](%0), %%"R"di \n\t"
		"mov %c[rbp](%0), %%"R"bp \n\t"
#ifdef CONFIG_X86_64
		"mov %c[r8](%0),  %%r8  \n\t"
		"mov %c[r9](%0),  %%r9  \n\t"
		"mov %c[r10](%0), %%r10 \n\t"
		"mov %c[r11](%0), %%r11 \n\t"
		"mov %c[r12](%0), %%r12 \n\t"
		"mov %c[r13](%0), %%r13 \n\t"
		"mov %c[r14](%0), %%r14 \n\t"
		"mov %c[r15](%0), %%r15 \n\t"
#endif
		"mov %c[rcx](%0), %%"R"cx \n\t" /* kills %0 (ecx) */

		/* Enter guest mode */
		"jne .Llaunched \n\t"
		__ex(ASM_VMX_VMLAUNCH) "\n\t"
		"jmp .Lkvm_vmx_return \n\t"
		".Llaunched: " __ex(ASM_VMX_VMRESUME) "\n\t"
		".Lkvm_vmx_return: "
		/* Save guest registers, load host registers, keep flags */
		"xchg %0,     (%%"R"sp) \n\t"
		"mov %%"R"ax, %c[rax](%0) \n\t"
		"mov %%"R"bx, %c[rbx](%0) \n\t"
		"push"Q" (%%"R"sp); pop"Q" %c[rcx](%0) \n\t"
		"mov %%"R"dx, %c[rdx](%0) \n\t"
		"mov %%"R"si, %c[rsi](%0) \n\t"
		"mov %%"R"di, %c[rdi](%0) \n\t"
		"mov %%"R"bp, %c[rbp](%0) \n\t"
#ifdef CONFIG_X86_64
		"mov %%r8,  %c[r8](%0) \n\t"
		"mov %%r9,  %c[r9](%0) \n\t"
		"mov %%r10, %c[r10](%0) \n\t"
		"mov %%r11, %c[r11](%0) \n\t"
		"mov %%r12, %c[r12](%0) \n\t"
		"mov %%r13, %c[r13](%0) \n\t"
		"mov %%r14, %c[r14](%0) \n\t"
		"mov %%r15, %c[r15](%0) \n\t"
#endif
		"mov %%cr2, %%"R"ax   \n\t"
		"mov %%"R"ax, %c[cr2](%0) \n\t"

		"pop  %%"R"bp; pop  %%"R"bp; pop  %%"R"dx \n\t"
		"setbe %c[fail](%0) \n\t"
	      : : "c"(vmx), "d"((unsigned long)HOST_RSP),
		[launched]"i"(offsetof(struct vcpu_vmx, launched)),
		[fail]"i"(offsetof(struct vcpu_vmx, fail)),
		[host_rsp]"i"(offsetof(struct vcpu_vmx, host_rsp)),
		[rax]"i"(offsetof(struct vcpu_vmx, vcpu.arch.regs[VCPU_REGS_RAX])),
		[rbx]"i"(offsetof(struct vcpu_vmx, vcpu.arch.regs[VCPU_REGS_RBX])),
		[rcx]"i"(offsetof(struct vcpu_vmx, vcpu.arch.regs[VCPU_REGS_RCX])),
		[rdx]"i"(offsetof(struct vcpu_vmx, vcpu.arch.regs[VCPU_REGS_RDX])),
		[rsi]"i"(offsetof(struct vcpu_vmx, vcpu.arch.regs[VCPU_REGS_RSI])),
		[rdi]"i"(offsetof(struct vcpu_vmx, vcpu.arch.regs[VCPU_REGS_RDI])),
		[rbp]"i"(offsetof(struct vcpu_vmx, vcpu.arch.regs[VCPU_REGS_RBP])),
#ifdef CONFIG_X86_64
		[r8]"i"(offsetof(struct vcpu_vmx, vcpu.arch.regs[VCPU_REGS_R8])),
		[r9]"i"(offsetof(struct vcpu_vmx, vcpu.arch.regs[VCPU_REGS_R9])),
		[r10]"i"(offsetof(struct vcpu_vmx, vcpu.arch.regs[VCPU_REGS_R10])),
		[r11]"i"(offsetof(struct vcpu_vmx, vcpu.arch.regs[VCPU_REGS_R11])),
		[r12]"i"(offsetof(struct vcpu_vmx, vcpu.arch.regs[VCPU_REGS_R12])),
		[r13]"i"(offsetof(struct vcpu_vmx, vcpu.arch.regs[VCPU_REGS_R13])),
		[r14]"i"(offsetof(struct vcpu_vmx, vcpu.arch.regs[VCPU_REGS_R14])),
		[r15]"i"(offsetof(struct vcpu_vmx, vcpu.arch.regs[VCPU_REGS_R15])),
#endif
		[cr2]"i"(offsetof(struct vcpu_vmx, vcpu.arch.cr2))
	      : "cc", "memory"
		, R"bx", R"di", R"si"
#ifdef CONFIG_X86_64
		, "r8", "r9", "r10", "r11", "r12", "r13", "r14", "r15"
#endif
	      );

	vcpu->arch.regs_avail = ~((1 << VCPU_REGS_RIP) | (1 << VCPU_REGS_RSP));
	vcpu->arch.regs_dirty = 0;

	vmx->idt_vectoring_info = vmcs_read32(IDT_VECTORING_INFO_FIELD);
	if (vmx->rmode.irq.pending)
		fixup_rmode_irq(vmx);

	vcpu->arch.interrupt_window_open =
		(vmcs_read32(GUEST_INTERRUPTIBILITY_INFO) &
		 (GUEST_INTR_STATE_STI | GUEST_INTR_STATE_MOV_SS)) == 0;

	asm("mov %0, %%ds; mov %0, %%es" : : "r"(__USER_DS));
	vmx->launched = 1;

	intr_info = vmcs_read32(VM_EXIT_INTR_INFO);

	/* We need to handle NMIs before interrupts are enabled */
	if ((intr_info & INTR_INFO_INTR_TYPE_MASK) == 0x200 &&
	    (intr_info & INTR_INFO_VALID_MASK)) {
		KVMTRACE_0D(NMI, vcpu, handler);
		asm("int $2");
	}

	vmx_complete_interrupts(vmx);
}

#undef R
#undef Q

static void vmx_free_vmcs(struct kvm_vcpu *vcpu)
{
	struct vcpu_vmx *vmx = to_vmx(vcpu);

	if (vmx->vmcs) {
<<<<<<< HEAD
		vcpu_clear(vmx);
=======
		on_each_cpu(__vcpu_clear, vmx, 1);
>>>>>>> 5b664cb2
		free_vmcs(vmx->vmcs);
		vmx->vmcs = NULL;
	}
}

static void vmx_free_vcpu(struct kvm_vcpu *vcpu)
{
	struct vcpu_vmx *vmx = to_vmx(vcpu);

	spin_lock(&vmx_vpid_lock);
	if (vmx->vpid != 0)
		__clear_bit(vmx->vpid, vmx_vpid_bitmap);
	spin_unlock(&vmx_vpid_lock);
	vmx_free_vmcs(vcpu);
	kfree(vmx->host_msrs);
	kfree(vmx->guest_msrs);
	kvm_vcpu_uninit(vcpu);
	kmem_cache_free(kvm_vcpu_cache, vmx);
}

static struct kvm_vcpu *vmx_create_vcpu(struct kvm *kvm, unsigned int id)
{
	int err;
	struct vcpu_vmx *vmx = kmem_cache_zalloc(kvm_vcpu_cache, GFP_KERNEL);
	int cpu;

	if (!vmx)
		return ERR_PTR(-ENOMEM);

	allocate_vpid(vmx);
	if (id == 0 && vm_need_ept()) {
		kvm_mmu_set_base_ptes(VMX_EPT_READABLE_MASK |
			VMX_EPT_WRITABLE_MASK |
			VMX_EPT_DEFAULT_MT << VMX_EPT_MT_EPTE_SHIFT);
		kvm_mmu_set_mask_ptes(0ull, VMX_EPT_FAKE_ACCESSED_MASK,
				VMX_EPT_FAKE_DIRTY_MASK, 0ull,
				VMX_EPT_EXECUTABLE_MASK);
		kvm_enable_tdp();
	}

	err = kvm_vcpu_init(&vmx->vcpu, kvm, id);
	if (err)
		goto free_vcpu;

	vmx->guest_msrs = kmalloc(PAGE_SIZE, GFP_KERNEL);
	if (!vmx->guest_msrs) {
		err = -ENOMEM;
		goto uninit_vcpu;
	}

	vmx->host_msrs = kmalloc(PAGE_SIZE, GFP_KERNEL);
	if (!vmx->host_msrs)
		goto free_guest_msrs;

	vmx->vmcs = alloc_vmcs();
	if (!vmx->vmcs)
		goto free_msrs;

	vmcs_clear(vmx->vmcs);

	cpu = get_cpu();
	vmx_vcpu_load(&vmx->vcpu, cpu);
	err = vmx_vcpu_setup(vmx);
	vmx_vcpu_put(&vmx->vcpu);
	put_cpu();
	if (err)
		goto free_vmcs;
	if (vm_need_virtualize_apic_accesses(kvm))
		if (alloc_apic_access_page(kvm) != 0)
			goto free_vmcs;

	if (vm_need_ept())
		if (alloc_identity_pagetable(kvm) != 0)
			goto free_vmcs;

	return &vmx->vcpu;

free_vmcs:
	free_vmcs(vmx->vmcs);
free_msrs:
	kfree(vmx->host_msrs);
free_guest_msrs:
	kfree(vmx->guest_msrs);
uninit_vcpu:
	kvm_vcpu_uninit(&vmx->vcpu);
free_vcpu:
	kmem_cache_free(kvm_vcpu_cache, vmx);
	return ERR_PTR(err);
}

static void __init vmx_check_processor_compat(void *rtn)
{
	struct vmcs_config vmcs_conf;

	*(int *)rtn = 0;
	if (setup_vmcs_config(&vmcs_conf) < 0)
		*(int *)rtn = -EIO;
	if (memcmp(&vmcs_config, &vmcs_conf, sizeof(struct vmcs_config)) != 0) {
		printk(KERN_ERR "kvm: CPU %d feature inconsistency!\n",
				smp_processor_id());
		*(int *)rtn = -EIO;
	}
}

static int get_ept_level(void)
{
	return VMX_EPT_DEFAULT_GAW + 1;
}

static struct kvm_x86_ops vmx_x86_ops = {
	.cpu_has_kvm_support = cpu_has_kvm_support,
	.disabled_by_bios = vmx_disabled_by_bios,
	.hardware_setup = hardware_setup,
	.hardware_unsetup = hardware_unsetup,
	.check_processor_compatibility = vmx_check_processor_compat,
	.hardware_enable = hardware_enable,
	.hardware_disable = hardware_disable,
	.cpu_has_accelerated_tpr = cpu_has_vmx_virtualize_apic_accesses,

	.vcpu_create = vmx_create_vcpu,
	.vcpu_free = vmx_free_vcpu,
	.vcpu_reset = vmx_vcpu_reset,

	.prepare_guest_switch = vmx_save_host_state,
	.vcpu_load = vmx_vcpu_load,
	.vcpu_put = vmx_vcpu_put,

	.set_guest_debug = set_guest_debug,
	.guest_debug_pre = kvm_guest_debug_pre,
	.get_msr = vmx_get_msr,
	.set_msr = vmx_set_msr,
	.get_segment_base = vmx_get_segment_base,
	.get_segment = vmx_get_segment,
	.set_segment = vmx_set_segment,
	.get_cpl = vmx_get_cpl,
	.get_cs_db_l_bits = vmx_get_cs_db_l_bits,
	.decache_cr4_guest_bits = vmx_decache_cr4_guest_bits,
	.set_cr0 = vmx_set_cr0,
	.set_cr3 = vmx_set_cr3,
	.set_cr4 = vmx_set_cr4,
	.set_efer = vmx_set_efer,
	.get_idt = vmx_get_idt,
	.set_idt = vmx_set_idt,
	.get_gdt = vmx_get_gdt,
	.set_gdt = vmx_set_gdt,
	.cache_reg = vmx_cache_reg,
	.get_rflags = vmx_get_rflags,
	.set_rflags = vmx_set_rflags,

	.tlb_flush = vmx_flush_tlb,

	.run = vmx_vcpu_run,
	.handle_exit = kvm_handle_exit,
	.skip_emulated_instruction = skip_emulated_instruction,
	.patch_hypercall = vmx_patch_hypercall,
	.get_irq = vmx_get_irq,
	.set_irq = vmx_inject_irq,
	.queue_exception = vmx_queue_exception,
	.exception_injected = vmx_exception_injected,
	.inject_pending_irq = vmx_intr_assist,
	.inject_pending_vectors = do_interrupt_requests,

	.set_tss_addr = vmx_set_tss_addr,
	.get_tdp_level = get_ept_level,
};

static int __init vmx_init(void)
{
	void *va;
	int r;

	vmx_io_bitmap_a = alloc_page(GFP_KERNEL | __GFP_HIGHMEM);
	if (!vmx_io_bitmap_a)
		return -ENOMEM;

	vmx_io_bitmap_b = alloc_page(GFP_KERNEL | __GFP_HIGHMEM);
	if (!vmx_io_bitmap_b) {
		r = -ENOMEM;
		goto out;
	}

	vmx_msr_bitmap = alloc_page(GFP_KERNEL | __GFP_HIGHMEM);
	if (!vmx_msr_bitmap) {
		r = -ENOMEM;
		goto out1;
	}

	/*
	 * Allow direct access to the PC debug port (it is often used for I/O
	 * delays, but the vmexits simply slow things down).
	 */
	va = kmap(vmx_io_bitmap_a);
	memset(va, 0xff, PAGE_SIZE);
	clear_bit(0x80, va);
	kunmap(vmx_io_bitmap_a);

	va = kmap(vmx_io_bitmap_b);
	memset(va, 0xff, PAGE_SIZE);
	kunmap(vmx_io_bitmap_b);

	va = kmap(vmx_msr_bitmap);
	memset(va, 0xff, PAGE_SIZE);
	kunmap(vmx_msr_bitmap);

	set_bit(0, vmx_vpid_bitmap); /* 0 is reserved for host */

	r = kvm_init(&vmx_x86_ops, sizeof(struct vcpu_vmx), THIS_MODULE);
	if (r)
		goto out2;

	vmx_disable_intercept_for_msr(vmx_msr_bitmap, MSR_FS_BASE);
	vmx_disable_intercept_for_msr(vmx_msr_bitmap, MSR_GS_BASE);
	vmx_disable_intercept_for_msr(vmx_msr_bitmap, MSR_IA32_SYSENTER_CS);
	vmx_disable_intercept_for_msr(vmx_msr_bitmap, MSR_IA32_SYSENTER_ESP);
	vmx_disable_intercept_for_msr(vmx_msr_bitmap, MSR_IA32_SYSENTER_EIP);

	if (cpu_has_vmx_ept())
		bypass_guest_pf = 0;

	if (bypass_guest_pf)
		kvm_mmu_set_nonpresent_ptes(~0xffeull, 0ull);

	ept_sync_global();

	return 0;

out2:
	__free_page(vmx_msr_bitmap);
out1:
	__free_page(vmx_io_bitmap_b);
out:
	__free_page(vmx_io_bitmap_a);
	return r;
}

static void __exit vmx_exit(void)
{
	__free_page(vmx_msr_bitmap);
	__free_page(vmx_io_bitmap_b);
	__free_page(vmx_io_bitmap_a);

	kvm_exit();
}

module_init(vmx_init)
module_exit(vmx_exit)<|MERGE_RESOLUTION|>--- conflicted
+++ resolved
@@ -351,12 +351,7 @@
 {
 	if (vmx->vcpu.cpu == -1)
 		return;
-<<<<<<< HEAD
-	smp_call_function_single(vmx->vcpu.cpu, __vcpu_clear, vmx, 0, 1);
-=======
 	smp_call_function_single(vmx->vcpu.cpu, __vcpu_clear, vmx, 1);
-	vmx->launched = 0;
->>>>>>> 5b664cb2
 }
 
 static inline void vpid_sync_vcpu_all(struct vcpu_vmx *vmx)
@@ -3109,11 +3104,7 @@
 	struct vcpu_vmx *vmx = to_vmx(vcpu);
 
 	if (vmx->vmcs) {
-<<<<<<< HEAD
 		vcpu_clear(vmx);
-=======
-		on_each_cpu(__vcpu_clear, vmx, 1);
->>>>>>> 5b664cb2
 		free_vmcs(vmx->vmcs);
 		vmx->vmcs = NULL;
 	}
