/*
 * Kernel-based Virtual Machine driver for Linux
 *
 * derived from drivers/kvm/kvm_main.c
 *
 * Copyright (C) 2006 Qumranet, Inc.
 * Copyright (C) 2008 Qumranet, Inc.
 * Copyright IBM Corporation, 2008
 *
 * Authors:
 *   Avi Kivity   <avi@qumranet.com>
 *   Yaniv Kamay  <yaniv@qumranet.com>
 *   Amit Shah    <amit.shah@qumranet.com>
 *   Ben-Ami Yassour <benami@il.ibm.com>
 *
 * This work is licensed under the terms of the GNU GPL, version 2.  See
 * the COPYING file in the top-level directory.
 *
 */

#include <linux/kvm_host.h>
#include "irq.h"
#include "mmu.h"
#include "i8254.h"
#include "tss.h"
#include "kvm_cache_regs.h"
#include "x86.h"

#include <linux/clocksource.h>
#include <linux/interrupt.h>
#include <linux/kvm.h>
#include <linux/fs.h>
#include <linux/vmalloc.h>
#include <linux/module.h>
#include <linux/mman.h>
#include <linux/highmem.h>
#include <linux/iommu.h>
#include <linux/intel-iommu.h>
#include <linux/cpufreq.h>
#include <trace/events/kvm.h>
#undef TRACE_INCLUDE_FILE
#define CREATE_TRACE_POINTS
#include "trace.h"

#include <asm/uaccess.h>
#include <asm/msr.h>
#include <asm/desc.h>
#include <asm/mtrr.h>
#include <asm/mce.h>

#define MAX_IO_MSRS 256
#define CR0_RESERVED_BITS						\
	(~(unsigned long)(X86_CR0_PE | X86_CR0_MP | X86_CR0_EM | X86_CR0_TS \
			  | X86_CR0_ET | X86_CR0_NE | X86_CR0_WP | X86_CR0_AM \
			  | X86_CR0_NW | X86_CR0_CD | X86_CR0_PG))
#define CR4_RESERVED_BITS						\
	(~(unsigned long)(X86_CR4_VME | X86_CR4_PVI | X86_CR4_TSD | X86_CR4_DE\
			  | X86_CR4_PSE | X86_CR4_PAE | X86_CR4_MCE	\
			  | X86_CR4_PGE | X86_CR4_PCE | X86_CR4_OSFXSR	\
			  | X86_CR4_OSXMMEXCPT | X86_CR4_VMXE))

#define CR8_RESERVED_BITS (~(unsigned long)X86_CR8_TPR)

#define KVM_MAX_MCE_BANKS 32
#define KVM_MCE_CAP_SUPPORTED MCG_CTL_P

/* EFER defaults:
 * - enable syscall per default because its emulated by KVM
 * - enable LME and LMA per default on 64 bit KVM
 */
#ifdef CONFIG_X86_64
static u64 __read_mostly efer_reserved_bits = 0xfffffffffffffafeULL;
#else
static u64 __read_mostly efer_reserved_bits = 0xfffffffffffffffeULL;
#endif

#define VM_STAT(x) offsetof(struct kvm, stat.x), KVM_STAT_VM
#define VCPU_STAT(x) offsetof(struct kvm_vcpu, stat.x), KVM_STAT_VCPU

static void update_cr8_intercept(struct kvm_vcpu *vcpu);
static int kvm_dev_ioctl_get_supported_cpuid(struct kvm_cpuid2 *cpuid,
				    struct kvm_cpuid_entry2 __user *entries);

struct kvm_x86_ops *kvm_x86_ops;
EXPORT_SYMBOL_GPL(kvm_x86_ops);

int ignore_msrs = 0;
module_param_named(ignore_msrs, ignore_msrs, bool, S_IRUGO | S_IWUSR);

struct kvm_stats_debugfs_item debugfs_entries[] = {
	{ "pf_fixed", VCPU_STAT(pf_fixed) },
	{ "pf_guest", VCPU_STAT(pf_guest) },
	{ "tlb_flush", VCPU_STAT(tlb_flush) },
	{ "invlpg", VCPU_STAT(invlpg) },
	{ "exits", VCPU_STAT(exits) },
	{ "io_exits", VCPU_STAT(io_exits) },
	{ "mmio_exits", VCPU_STAT(mmio_exits) },
	{ "signal_exits", VCPU_STAT(signal_exits) },
	{ "irq_window", VCPU_STAT(irq_window_exits) },
	{ "nmi_window", VCPU_STAT(nmi_window_exits) },
	{ "halt_exits", VCPU_STAT(halt_exits) },
	{ "halt_wakeup", VCPU_STAT(halt_wakeup) },
	{ "hypercalls", VCPU_STAT(hypercalls) },
	{ "request_irq", VCPU_STAT(request_irq_exits) },
	{ "irq_exits", VCPU_STAT(irq_exits) },
	{ "host_state_reload", VCPU_STAT(host_state_reload) },
	{ "efer_reload", VCPU_STAT(efer_reload) },
	{ "fpu_reload", VCPU_STAT(fpu_reload) },
	{ "insn_emulation", VCPU_STAT(insn_emulation) },
	{ "insn_emulation_fail", VCPU_STAT(insn_emulation_fail) },
	{ "irq_injections", VCPU_STAT(irq_injections) },
	{ "nmi_injections", VCPU_STAT(nmi_injections) },
	{ "mmu_shadow_zapped", VM_STAT(mmu_shadow_zapped) },
	{ "mmu_pte_write", VM_STAT(mmu_pte_write) },
	{ "mmu_pte_updated", VM_STAT(mmu_pte_updated) },
	{ "mmu_pde_zapped", VM_STAT(mmu_pde_zapped) },
	{ "mmu_flooded", VM_STAT(mmu_flooded) },
	{ "mmu_recycled", VM_STAT(mmu_recycled) },
	{ "mmu_cache_miss", VM_STAT(mmu_cache_miss) },
	{ "mmu_unsync", VM_STAT(mmu_unsync) },
	{ "remote_tlb_flush", VM_STAT(remote_tlb_flush) },
	{ "largepages", VM_STAT(lpages) },
	{ NULL }
};

unsigned long segment_base(u16 selector)
{
	struct descriptor_table gdt;
	struct desc_struct *d;
	unsigned long table_base;
	unsigned long v;

	if (selector == 0)
		return 0;

	kvm_get_gdt(&gdt);
	table_base = gdt.base;

	if (selector & 4) {           /* from ldt */
		u16 ldt_selector = kvm_read_ldt();

		table_base = segment_base(ldt_selector);
	}
	d = (struct desc_struct *)(table_base + (selector & ~7));
	v = get_desc_base(d);
#ifdef CONFIG_X86_64
	if (d->s == 0 && (d->type == 2 || d->type == 9 || d->type == 11))
		v |= ((unsigned long)((struct ldttss_desc64 *)d)->base3) << 32;
#endif
	return v;
}
EXPORT_SYMBOL_GPL(segment_base);

u64 kvm_get_apic_base(struct kvm_vcpu *vcpu)
{
	if (irqchip_in_kernel(vcpu->kvm))
		return vcpu->arch.apic_base;
	else
		return vcpu->arch.apic_base;
}
EXPORT_SYMBOL_GPL(kvm_get_apic_base);

void kvm_set_apic_base(struct kvm_vcpu *vcpu, u64 data)
{
	/* TODO: reserve bits check */
	if (irqchip_in_kernel(vcpu->kvm))
		kvm_lapic_set_base(vcpu, data);
	else
		vcpu->arch.apic_base = data;
}
EXPORT_SYMBOL_GPL(kvm_set_apic_base);

void kvm_queue_exception(struct kvm_vcpu *vcpu, unsigned nr)
{
	WARN_ON(vcpu->arch.exception.pending);
	vcpu->arch.exception.pending = true;
	vcpu->arch.exception.has_error_code = false;
	vcpu->arch.exception.nr = nr;
}
EXPORT_SYMBOL_GPL(kvm_queue_exception);

void kvm_inject_page_fault(struct kvm_vcpu *vcpu, unsigned long addr,
			   u32 error_code)
{
	++vcpu->stat.pf_guest;

	if (vcpu->arch.exception.pending) {
		switch(vcpu->arch.exception.nr) {
		case DF_VECTOR:
			/* triple fault -> shutdown */
			set_bit(KVM_REQ_TRIPLE_FAULT, &vcpu->requests);
			return;
		case PF_VECTOR:
			vcpu->arch.exception.nr = DF_VECTOR;
			vcpu->arch.exception.error_code = 0;
			return;
		default:
			/* replace previous exception with a new one in a hope
			   that instruction re-execution will regenerate lost
			   exception */
			vcpu->arch.exception.pending = false;
			break;
		}
	}
	vcpu->arch.cr2 = addr;
	kvm_queue_exception_e(vcpu, PF_VECTOR, error_code);
}

void kvm_inject_nmi(struct kvm_vcpu *vcpu)
{
	vcpu->arch.nmi_pending = 1;
}
EXPORT_SYMBOL_GPL(kvm_inject_nmi);

void kvm_queue_exception_e(struct kvm_vcpu *vcpu, unsigned nr, u32 error_code)
{
	WARN_ON(vcpu->arch.exception.pending);
	vcpu->arch.exception.pending = true;
	vcpu->arch.exception.has_error_code = true;
	vcpu->arch.exception.nr = nr;
	vcpu->arch.exception.error_code = error_code;
}
EXPORT_SYMBOL_GPL(kvm_queue_exception_e);

/*
 * Checks if cpl <= required_cpl; if true, return true.  Otherwise queue
 * a #GP and return false.
 */
bool kvm_require_cpl(struct kvm_vcpu *vcpu, int required_cpl)
{
	if (kvm_x86_ops->get_cpl(vcpu) <= required_cpl)
		return true;
	kvm_queue_exception_e(vcpu, GP_VECTOR, 0);
	return false;
}
EXPORT_SYMBOL_GPL(kvm_require_cpl);

/*
 * Load the pae pdptrs.  Return true is they are all valid.
 */
int load_pdptrs(struct kvm_vcpu *vcpu, unsigned long cr3)
{
	gfn_t pdpt_gfn = cr3 >> PAGE_SHIFT;
	unsigned offset = ((cr3 & (PAGE_SIZE-1)) >> 5) << 2;
	int i;
	int ret;
	u64 pdpte[ARRAY_SIZE(vcpu->arch.pdptrs)];

	ret = kvm_read_guest_page(vcpu->kvm, pdpt_gfn, pdpte,
				  offset * sizeof(u64), sizeof(pdpte));
	if (ret < 0) {
		ret = 0;
		goto out;
	}
	for (i = 0; i < ARRAY_SIZE(pdpte); ++i) {
		if (is_present_gpte(pdpte[i]) &&
		    (pdpte[i] & vcpu->arch.mmu.rsvd_bits_mask[0][2])) {
			ret = 0;
			goto out;
		}
	}
	ret = 1;

	memcpy(vcpu->arch.pdptrs, pdpte, sizeof(vcpu->arch.pdptrs));
	__set_bit(VCPU_EXREG_PDPTR,
		  (unsigned long *)&vcpu->arch.regs_avail);
	__set_bit(VCPU_EXREG_PDPTR,
		  (unsigned long *)&vcpu->arch.regs_dirty);
out:

	return ret;
}
EXPORT_SYMBOL_GPL(load_pdptrs);

static bool pdptrs_changed(struct kvm_vcpu *vcpu)
{
	u64 pdpte[ARRAY_SIZE(vcpu->arch.pdptrs)];
	bool changed = true;
	int r;

	if (is_long_mode(vcpu) || !is_pae(vcpu))
		return false;

	if (!test_bit(VCPU_EXREG_PDPTR,
		      (unsigned long *)&vcpu->arch.regs_avail))
		return true;

	r = kvm_read_guest(vcpu->kvm, vcpu->arch.cr3 & ~31u, pdpte, sizeof(pdpte));
	if (r < 0)
		goto out;
	changed = memcmp(pdpte, vcpu->arch.pdptrs, sizeof(pdpte)) != 0;
out:

	return changed;
}

void kvm_set_cr0(struct kvm_vcpu *vcpu, unsigned long cr0)
{
	if (cr0 & CR0_RESERVED_BITS) {
		printk(KERN_DEBUG "set_cr0: 0x%lx #GP, reserved bits 0x%lx\n",
		       cr0, vcpu->arch.cr0);
		kvm_inject_gp(vcpu, 0);
		return;
	}

	if ((cr0 & X86_CR0_NW) && !(cr0 & X86_CR0_CD)) {
		printk(KERN_DEBUG "set_cr0: #GP, CD == 0 && NW == 1\n");
		kvm_inject_gp(vcpu, 0);
		return;
	}

	if ((cr0 & X86_CR0_PG) && !(cr0 & X86_CR0_PE)) {
		printk(KERN_DEBUG "set_cr0: #GP, set PG flag "
		       "and a clear PE flag\n");
		kvm_inject_gp(vcpu, 0);
		return;
	}

	if (!is_paging(vcpu) && (cr0 & X86_CR0_PG)) {
#ifdef CONFIG_X86_64
		if ((vcpu->arch.shadow_efer & EFER_LME)) {
			int cs_db, cs_l;

			if (!is_pae(vcpu)) {
				printk(KERN_DEBUG "set_cr0: #GP, start paging "
				       "in long mode while PAE is disabled\n");
				kvm_inject_gp(vcpu, 0);
				return;
			}
			kvm_x86_ops->get_cs_db_l_bits(vcpu, &cs_db, &cs_l);
			if (cs_l) {
				printk(KERN_DEBUG "set_cr0: #GP, start paging "
				       "in long mode while CS.L == 1\n");
				kvm_inject_gp(vcpu, 0);
				return;

			}
		} else
#endif
		if (is_pae(vcpu) && !load_pdptrs(vcpu, vcpu->arch.cr3)) {
			printk(KERN_DEBUG "set_cr0: #GP, pdptrs "
			       "reserved bits\n");
			kvm_inject_gp(vcpu, 0);
			return;
		}

	}

	kvm_x86_ops->set_cr0(vcpu, cr0);
	vcpu->arch.cr0 = cr0;

	kvm_mmu_reset_context(vcpu);
	return;
}
EXPORT_SYMBOL_GPL(kvm_set_cr0);

void kvm_lmsw(struct kvm_vcpu *vcpu, unsigned long msw)
{
	kvm_set_cr0(vcpu, (vcpu->arch.cr0 & ~0x0ful) | (msw & 0x0f));
}
EXPORT_SYMBOL_GPL(kvm_lmsw);

void kvm_set_cr4(struct kvm_vcpu *vcpu, unsigned long cr4)
{
	unsigned long old_cr4 = vcpu->arch.cr4;
	unsigned long pdptr_bits = X86_CR4_PGE | X86_CR4_PSE | X86_CR4_PAE;

	if (cr4 & CR4_RESERVED_BITS) {
		printk(KERN_DEBUG "set_cr4: #GP, reserved bits\n");
		kvm_inject_gp(vcpu, 0);
		return;
	}

	if (is_long_mode(vcpu)) {
		if (!(cr4 & X86_CR4_PAE)) {
			printk(KERN_DEBUG "set_cr4: #GP, clearing PAE while "
			       "in long mode\n");
			kvm_inject_gp(vcpu, 0);
			return;
		}
	} else if (is_paging(vcpu) && (cr4 & X86_CR4_PAE)
		   && ((cr4 ^ old_cr4) & pdptr_bits)
		   && !load_pdptrs(vcpu, vcpu->arch.cr3)) {
		printk(KERN_DEBUG "set_cr4: #GP, pdptrs reserved bits\n");
		kvm_inject_gp(vcpu, 0);
		return;
	}

	if (cr4 & X86_CR4_VMXE) {
		printk(KERN_DEBUG "set_cr4: #GP, setting VMXE\n");
		kvm_inject_gp(vcpu, 0);
		return;
	}
	kvm_x86_ops->set_cr4(vcpu, cr4);
	vcpu->arch.cr4 = cr4;
	vcpu->arch.mmu.base_role.cr4_pge = (cr4 & X86_CR4_PGE) && !tdp_enabled;
	kvm_mmu_reset_context(vcpu);
}
EXPORT_SYMBOL_GPL(kvm_set_cr4);

void kvm_set_cr3(struct kvm_vcpu *vcpu, unsigned long cr3)
{
	if (cr3 == vcpu->arch.cr3 && !pdptrs_changed(vcpu)) {
		kvm_mmu_sync_roots(vcpu);
		kvm_mmu_flush_tlb(vcpu);
		return;
	}

	if (is_long_mode(vcpu)) {
		if (cr3 & CR3_L_MODE_RESERVED_BITS) {
			printk(KERN_DEBUG "set_cr3: #GP, reserved bits\n");
			kvm_inject_gp(vcpu, 0);
			return;
		}
	} else {
		if (is_pae(vcpu)) {
			if (cr3 & CR3_PAE_RESERVED_BITS) {
				printk(KERN_DEBUG
				       "set_cr3: #GP, reserved bits\n");
				kvm_inject_gp(vcpu, 0);
				return;
			}
			if (is_paging(vcpu) && !load_pdptrs(vcpu, cr3)) {
				printk(KERN_DEBUG "set_cr3: #GP, pdptrs "
				       "reserved bits\n");
				kvm_inject_gp(vcpu, 0);
				return;
			}
		}
		/*
		 * We don't check reserved bits in nonpae mode, because
		 * this isn't enforced, and VMware depends on this.
		 */
	}

	/*
	 * Does the new cr3 value map to physical memory? (Note, we
	 * catch an invalid cr3 even in real-mode, because it would
	 * cause trouble later on when we turn on paging anyway.)
	 *
	 * A real CPU would silently accept an invalid cr3 and would
	 * attempt to use it - with largely undefined (and often hard
	 * to debug) behavior on the guest side.
	 */
	if (unlikely(!gfn_to_memslot(vcpu->kvm, cr3 >> PAGE_SHIFT)))
		kvm_inject_gp(vcpu, 0);
	else {
		vcpu->arch.cr3 = cr3;
		vcpu->arch.mmu.new_cr3(vcpu);
	}
}
EXPORT_SYMBOL_GPL(kvm_set_cr3);

void kvm_set_cr8(struct kvm_vcpu *vcpu, unsigned long cr8)
{
	if (cr8 & CR8_RESERVED_BITS) {
		printk(KERN_DEBUG "set_cr8: #GP, reserved bits 0x%lx\n", cr8);
		kvm_inject_gp(vcpu, 0);
		return;
	}
	if (irqchip_in_kernel(vcpu->kvm))
		kvm_lapic_set_tpr(vcpu, cr8);
	else
		vcpu->arch.cr8 = cr8;
}
EXPORT_SYMBOL_GPL(kvm_set_cr8);

unsigned long kvm_get_cr8(struct kvm_vcpu *vcpu)
{
	if (irqchip_in_kernel(vcpu->kvm))
		return kvm_lapic_get_cr8(vcpu);
	else
		return vcpu->arch.cr8;
}
EXPORT_SYMBOL_GPL(kvm_get_cr8);

static inline u32 bit(int bitno)
{
	return 1 << (bitno & 31);
}

/*
 * List of msr numbers which we expose to userspace through KVM_GET_MSRS
 * and KVM_SET_MSRS, and KVM_GET_MSR_INDEX_LIST.
 *
 * This list is modified at module load time to reflect the
 * capabilities of the host cpu.
 */
static u32 msrs_to_save[] = {
	MSR_IA32_SYSENTER_CS, MSR_IA32_SYSENTER_ESP, MSR_IA32_SYSENTER_EIP,
	MSR_K6_STAR,
#ifdef CONFIG_X86_64
	MSR_CSTAR, MSR_KERNEL_GS_BASE, MSR_SYSCALL_MASK, MSR_LSTAR,
#endif
	MSR_IA32_TSC, MSR_KVM_SYSTEM_TIME, MSR_KVM_WALL_CLOCK,
	MSR_IA32_PERF_STATUS, MSR_IA32_CR_PAT, MSR_VM_HSAVE_PA
};

static unsigned num_msrs_to_save;

static u32 emulated_msrs[] = {
	MSR_IA32_MISC_ENABLE,
};

static void set_efer(struct kvm_vcpu *vcpu, u64 efer)
{
	if (efer & efer_reserved_bits) {
		printk(KERN_DEBUG "set_efer: 0x%llx #GP, reserved bits\n",
		       efer);
		kvm_inject_gp(vcpu, 0);
		return;
	}

	if (is_paging(vcpu)
	    && (vcpu->arch.shadow_efer & EFER_LME) != (efer & EFER_LME)) {
		printk(KERN_DEBUG "set_efer: #GP, change LME while paging\n");
		kvm_inject_gp(vcpu, 0);
		return;
	}

	if (efer & EFER_FFXSR) {
		struct kvm_cpuid_entry2 *feat;

		feat = kvm_find_cpuid_entry(vcpu, 0x80000001, 0);
		if (!feat || !(feat->edx & bit(X86_FEATURE_FXSR_OPT))) {
			printk(KERN_DEBUG "set_efer: #GP, enable FFXSR w/o CPUID capability\n");
			kvm_inject_gp(vcpu, 0);
			return;
		}
	}

	if (efer & EFER_SVME) {
		struct kvm_cpuid_entry2 *feat;

		feat = kvm_find_cpuid_entry(vcpu, 0x80000001, 0);
		if (!feat || !(feat->ecx & bit(X86_FEATURE_SVM))) {
			printk(KERN_DEBUG "set_efer: #GP, enable SVM w/o SVM\n");
			kvm_inject_gp(vcpu, 0);
			return;
		}
	}

	kvm_x86_ops->set_efer(vcpu, efer);

	efer &= ~EFER_LMA;
	efer |= vcpu->arch.shadow_efer & EFER_LMA;

	vcpu->arch.shadow_efer = efer;

	vcpu->arch.mmu.base_role.nxe = (efer & EFER_NX) && !tdp_enabled;
	kvm_mmu_reset_context(vcpu);
}

void kvm_enable_efer_bits(u64 mask)
{
       efer_reserved_bits &= ~mask;
}
EXPORT_SYMBOL_GPL(kvm_enable_efer_bits);


/*
 * Writes msr value into into the appropriate "register".
 * Returns 0 on success, non-0 otherwise.
 * Assumes vcpu_load() was already called.
 */
int kvm_set_msr(struct kvm_vcpu *vcpu, u32 msr_index, u64 data)
{
	return kvm_x86_ops->set_msr(vcpu, msr_index, data);
}

/*
 * Adapt set_msr() to msr_io()'s calling convention
 */
static int do_set_msr(struct kvm_vcpu *vcpu, unsigned index, u64 *data)
{
	return kvm_set_msr(vcpu, index, *data);
}

static void kvm_write_wall_clock(struct kvm *kvm, gpa_t wall_clock)
{
	static int version;
	struct pvclock_wall_clock wc;
	struct timespec now, sys, boot;

	if (!wall_clock)
		return;

	version++;

	kvm_write_guest(kvm, wall_clock, &version, sizeof(version));

	/*
	 * The guest calculates current wall clock time by adding
	 * system time (updated by kvm_write_guest_time below) to the
	 * wall clock specified here.  guest system time equals host
	 * system time for us, thus we must fill in host boot time here.
	 */
	now = current_kernel_time();
	ktime_get_ts(&sys);
	boot = ns_to_timespec(timespec_to_ns(&now) - timespec_to_ns(&sys));

	wc.sec = boot.tv_sec;
	wc.nsec = boot.tv_nsec;
	wc.version = version;

	kvm_write_guest(kvm, wall_clock, &wc, sizeof(wc));

	version++;
	kvm_write_guest(kvm, wall_clock, &version, sizeof(version));
}

static uint32_t div_frac(uint32_t dividend, uint32_t divisor)
{
	uint32_t quotient, remainder;

	/* Don't try to replace with do_div(), this one calculates
	 * "(dividend << 32) / divisor" */
	__asm__ ( "divl %4"
		  : "=a" (quotient), "=d" (remainder)
		  : "0" (0), "1" (dividend), "r" (divisor) );
	return quotient;
}

static void kvm_set_time_scale(uint32_t tsc_khz, struct pvclock_vcpu_time_info *hv_clock)
{
	uint64_t nsecs = 1000000000LL;
	int32_t  shift = 0;
	uint64_t tps64;
	uint32_t tps32;

	tps64 = tsc_khz * 1000LL;
	while (tps64 > nsecs*2) {
		tps64 >>= 1;
		shift--;
	}

	tps32 = (uint32_t)tps64;
	while (tps32 <= (uint32_t)nsecs) {
		tps32 <<= 1;
		shift++;
	}

	hv_clock->tsc_shift = shift;
	hv_clock->tsc_to_system_mul = div_frac(nsecs, tps32);

	pr_debug("%s: tsc_khz %u, tsc_shift %d, tsc_mul %u\n",
		 __func__, tsc_khz, hv_clock->tsc_shift,
		 hv_clock->tsc_to_system_mul);
}

static DEFINE_PER_CPU(unsigned long, cpu_tsc_khz);

static void kvm_write_guest_time(struct kvm_vcpu *v)
{
	struct timespec ts;
	unsigned long flags;
	struct kvm_vcpu_arch *vcpu = &v->arch;
	void *shared_kaddr;
	unsigned long this_tsc_khz;

	if ((!vcpu->time_page))
		return;

	this_tsc_khz = get_cpu_var(cpu_tsc_khz);
	if (unlikely(vcpu->hv_clock_tsc_khz != this_tsc_khz)) {
		kvm_set_time_scale(this_tsc_khz, &vcpu->hv_clock);
		vcpu->hv_clock_tsc_khz = this_tsc_khz;
	}
	put_cpu_var(cpu_tsc_khz);

	/* Keep irq disabled to prevent changes to the clock */
	local_irq_save(flags);
	kvm_get_msr(v, MSR_IA32_TSC, &vcpu->hv_clock.tsc_timestamp);
	ktime_get_ts(&ts);
	local_irq_restore(flags);

	/* With all the info we got, fill in the values */

	vcpu->hv_clock.system_time = ts.tv_nsec +
				     (NSEC_PER_SEC * (u64)ts.tv_sec);
	/*
	 * The interface expects us to write an even number signaling that the
	 * update is finished. Since the guest won't see the intermediate
	 * state, we just increase by 2 at the end.
	 */
	vcpu->hv_clock.version += 2;

	shared_kaddr = kmap_atomic(vcpu->time_page, KM_USER0);

	memcpy(shared_kaddr + vcpu->time_offset, &vcpu->hv_clock,
	       sizeof(vcpu->hv_clock));

	kunmap_atomic(shared_kaddr, KM_USER0);

	mark_page_dirty(v->kvm, vcpu->time >> PAGE_SHIFT);
}

static int kvm_request_guest_time_update(struct kvm_vcpu *v)
{
	struct kvm_vcpu_arch *vcpu = &v->arch;

	if (!vcpu->time_page)
		return 0;
	set_bit(KVM_REQ_KVMCLOCK_UPDATE, &v->requests);
	return 1;
}

static bool msr_mtrr_valid(unsigned msr)
{
	switch (msr) {
	case 0x200 ... 0x200 + 2 * KVM_NR_VAR_MTRR - 1:
	case MSR_MTRRfix64K_00000:
	case MSR_MTRRfix16K_80000:
	case MSR_MTRRfix16K_A0000:
	case MSR_MTRRfix4K_C0000:
	case MSR_MTRRfix4K_C8000:
	case MSR_MTRRfix4K_D0000:
	case MSR_MTRRfix4K_D8000:
	case MSR_MTRRfix4K_E0000:
	case MSR_MTRRfix4K_E8000:
	case MSR_MTRRfix4K_F0000:
	case MSR_MTRRfix4K_F8000:
	case MSR_MTRRdefType:
	case MSR_IA32_CR_PAT:
		return true;
	case 0x2f8:
		return true;
	}
	return false;
}

static bool valid_pat_type(unsigned t)
{
	return t < 8 && (1 << t) & 0xf3; /* 0, 1, 4, 5, 6, 7 */
}

static bool valid_mtrr_type(unsigned t)
{
	return t < 8 && (1 << t) & 0x73; /* 0, 1, 4, 5, 6 */
}

static bool mtrr_valid(struct kvm_vcpu *vcpu, u32 msr, u64 data)
{
	int i;

	if (!msr_mtrr_valid(msr))
		return false;

	if (msr == MSR_IA32_CR_PAT) {
		for (i = 0; i < 8; i++)
			if (!valid_pat_type((data >> (i * 8)) & 0xff))
				return false;
		return true;
	} else if (msr == MSR_MTRRdefType) {
		if (data & ~0xcff)
			return false;
		return valid_mtrr_type(data & 0xff);
	} else if (msr >= MSR_MTRRfix64K_00000 && msr <= MSR_MTRRfix4K_F8000) {
		for (i = 0; i < 8 ; i++)
			if (!valid_mtrr_type((data >> (i * 8)) & 0xff))
				return false;
		return true;
	}

	/* variable MTRRs */
	return valid_mtrr_type(data & 0xff);
}

static int set_msr_mtrr(struct kvm_vcpu *vcpu, u32 msr, u64 data)
{
	u64 *p = (u64 *)&vcpu->arch.mtrr_state.fixed_ranges;

	if (!mtrr_valid(vcpu, msr, data))
		return 1;

	if (msr == MSR_MTRRdefType) {
		vcpu->arch.mtrr_state.def_type = data;
		vcpu->arch.mtrr_state.enabled = (data & 0xc00) >> 10;
	} else if (msr == MSR_MTRRfix64K_00000)
		p[0] = data;
	else if (msr == MSR_MTRRfix16K_80000 || msr == MSR_MTRRfix16K_A0000)
		p[1 + msr - MSR_MTRRfix16K_80000] = data;
	else if (msr >= MSR_MTRRfix4K_C0000 && msr <= MSR_MTRRfix4K_F8000)
		p[3 + msr - MSR_MTRRfix4K_C0000] = data;
	else if (msr == MSR_IA32_CR_PAT)
		vcpu->arch.pat = data;
	else {	/* Variable MTRRs */
		int idx, is_mtrr_mask;
		u64 *pt;

		idx = (msr - 0x200) / 2;
		is_mtrr_mask = msr - 0x200 - 2 * idx;
		if (!is_mtrr_mask)
			pt =
			  (u64 *)&vcpu->arch.mtrr_state.var_ranges[idx].base_lo;
		else
			pt =
			  (u64 *)&vcpu->arch.mtrr_state.var_ranges[idx].mask_lo;
		*pt = data;
	}

	kvm_mmu_reset_context(vcpu);
	return 0;
}

static int set_msr_mce(struct kvm_vcpu *vcpu, u32 msr, u64 data)
{
	u64 mcg_cap = vcpu->arch.mcg_cap;
	unsigned bank_num = mcg_cap & 0xff;

	switch (msr) {
	case MSR_IA32_MCG_STATUS:
		vcpu->arch.mcg_status = data;
		break;
	case MSR_IA32_MCG_CTL:
		if (!(mcg_cap & MCG_CTL_P))
			return 1;
		if (data != 0 && data != ~(u64)0)
			return -1;
		vcpu->arch.mcg_ctl = data;
		break;
	default:
		if (msr >= MSR_IA32_MC0_CTL &&
		    msr < MSR_IA32_MC0_CTL + 4 * bank_num) {
			u32 offset = msr - MSR_IA32_MC0_CTL;
			/* only 0 or all 1s can be written to IA32_MCi_CTL */
			if ((offset & 0x3) == 0 &&
			    data != 0 && data != ~(u64)0)
				return -1;
			vcpu->arch.mce_banks[offset] = data;
			break;
		}
		return 1;
	}
	return 0;
}

int kvm_set_msr_common(struct kvm_vcpu *vcpu, u32 msr, u64 data)
{
	switch (msr) {
	case MSR_EFER:
		set_efer(vcpu, data);
		break;
	case MSR_K7_HWCR:
		data &= ~(u64)0x40;	/* ignore flush filter disable */
		if (data != 0) {
			pr_unimpl(vcpu, "unimplemented HWCR wrmsr: 0x%llx\n",
				data);
			return 1;
		}
		break;
	case MSR_FAM10H_MMIO_CONF_BASE:
		if (data != 0) {
			pr_unimpl(vcpu, "unimplemented MMIO_CONF_BASE wrmsr: "
				"0x%llx\n", data);
			return 1;
		}
		break;
	case MSR_AMD64_NB_CFG:
		break;
	case MSR_IA32_DEBUGCTLMSR:
		if (!data) {
			/* We support the non-activated case already */
			break;
		} else if (data & ~(DEBUGCTLMSR_LBR | DEBUGCTLMSR_BTF)) {
			/* Values other than LBR and BTF are vendor-specific,
			   thus reserved and should throw a #GP */
			return 1;
		}
		pr_unimpl(vcpu, "%s: MSR_IA32_DEBUGCTLMSR 0x%llx, nop\n",
			__func__, data);
		break;
	case MSR_IA32_UCODE_REV:
	case MSR_IA32_UCODE_WRITE:
	case MSR_VM_HSAVE_PA:
	case MSR_AMD64_PATCH_LOADER:
		break;
	case 0x200 ... 0x2ff:
		return set_msr_mtrr(vcpu, msr, data);
	case MSR_IA32_APICBASE:
		kvm_set_apic_base(vcpu, data);
		break;
	case APIC_BASE_MSR ... APIC_BASE_MSR + 0x3ff:
		return kvm_x2apic_msr_write(vcpu, msr, data);
	case MSR_IA32_MISC_ENABLE:
		vcpu->arch.ia32_misc_enable_msr = data;
		break;
	case MSR_KVM_WALL_CLOCK:
		vcpu->kvm->arch.wall_clock = data;
		kvm_write_wall_clock(vcpu->kvm, data);
		break;
	case MSR_KVM_SYSTEM_TIME: {
		if (vcpu->arch.time_page) {
			kvm_release_page_dirty(vcpu->arch.time_page);
			vcpu->arch.time_page = NULL;
		}

		vcpu->arch.time = data;

		/* we verify if the enable bit is set... */
		if (!(data & 1))
			break;

		/* ...but clean it before doing the actual write */
		vcpu->arch.time_offset = data & ~(PAGE_MASK | 1);

		vcpu->arch.time_page =
				gfn_to_page(vcpu->kvm, data >> PAGE_SHIFT);

		if (is_error_page(vcpu->arch.time_page)) {
			kvm_release_page_clean(vcpu->arch.time_page);
			vcpu->arch.time_page = NULL;
		}

		kvm_request_guest_time_update(vcpu);
		break;
	}
	case MSR_IA32_MCG_CTL:
	case MSR_IA32_MCG_STATUS:
	case MSR_IA32_MC0_CTL ... MSR_IA32_MC0_CTL + 4 * KVM_MAX_MCE_BANKS - 1:
		return set_msr_mce(vcpu, msr, data);

	/* Performance counters are not protected by a CPUID bit,
	 * so we should check all of them in the generic path for the sake of
	 * cross vendor migration.
	 * Writing a zero into the event select MSRs disables them,
	 * which we perfectly emulate ;-). Any other value should be at least
	 * reported, some guests depend on them.
	 */
	case MSR_P6_EVNTSEL0:
	case MSR_P6_EVNTSEL1:
	case MSR_K7_EVNTSEL0:
	case MSR_K7_EVNTSEL1:
	case MSR_K7_EVNTSEL2:
	case MSR_K7_EVNTSEL3:
		if (data != 0)
			pr_unimpl(vcpu, "unimplemented perfctr wrmsr: "
				"0x%x data 0x%llx\n", msr, data);
		break;
	/* at least RHEL 4 unconditionally writes to the perfctr registers,
	 * so we ignore writes to make it happy.
	 */
	case MSR_P6_PERFCTR0:
	case MSR_P6_PERFCTR1:
	case MSR_K7_PERFCTR0:
	case MSR_K7_PERFCTR1:
	case MSR_K7_PERFCTR2:
	case MSR_K7_PERFCTR3:
		pr_unimpl(vcpu, "unimplemented perfctr wrmsr: "
			"0x%x data 0x%llx\n", msr, data);
		break;
	default:
		if (!ignore_msrs) {
			pr_unimpl(vcpu, "unhandled wrmsr: 0x%x data %llx\n",
				msr, data);
			return 1;
		} else {
			pr_unimpl(vcpu, "ignored wrmsr: 0x%x data %llx\n",
				msr, data);
			break;
		}
	}
	return 0;
}
EXPORT_SYMBOL_GPL(kvm_set_msr_common);


/*
 * Reads an msr value (of 'msr_index') into 'pdata'.
 * Returns 0 on success, non-0 otherwise.
 * Assumes vcpu_load() was already called.
 */
int kvm_get_msr(struct kvm_vcpu *vcpu, u32 msr_index, u64 *pdata)
{
	return kvm_x86_ops->get_msr(vcpu, msr_index, pdata);
}

static int get_msr_mtrr(struct kvm_vcpu *vcpu, u32 msr, u64 *pdata)
{
	u64 *p = (u64 *)&vcpu->arch.mtrr_state.fixed_ranges;

	if (!msr_mtrr_valid(msr))
		return 1;

	if (msr == MSR_MTRRdefType)
		*pdata = vcpu->arch.mtrr_state.def_type +
			 (vcpu->arch.mtrr_state.enabled << 10);
	else if (msr == MSR_MTRRfix64K_00000)
		*pdata = p[0];
	else if (msr == MSR_MTRRfix16K_80000 || msr == MSR_MTRRfix16K_A0000)
		*pdata = p[1 + msr - MSR_MTRRfix16K_80000];
	else if (msr >= MSR_MTRRfix4K_C0000 && msr <= MSR_MTRRfix4K_F8000)
		*pdata = p[3 + msr - MSR_MTRRfix4K_C0000];
	else if (msr == MSR_IA32_CR_PAT)
		*pdata = vcpu->arch.pat;
	else {	/* Variable MTRRs */
		int idx, is_mtrr_mask;
		u64 *pt;

		idx = (msr - 0x200) / 2;
		is_mtrr_mask = msr - 0x200 - 2 * idx;
		if (!is_mtrr_mask)
			pt =
			  (u64 *)&vcpu->arch.mtrr_state.var_ranges[idx].base_lo;
		else
			pt =
			  (u64 *)&vcpu->arch.mtrr_state.var_ranges[idx].mask_lo;
		*pdata = *pt;
	}

	return 0;
}

static int get_msr_mce(struct kvm_vcpu *vcpu, u32 msr, u64 *pdata)
{
	u64 data;
	u64 mcg_cap = vcpu->arch.mcg_cap;
	unsigned bank_num = mcg_cap & 0xff;

	switch (msr) {
	case MSR_IA32_P5_MC_ADDR:
	case MSR_IA32_P5_MC_TYPE:
		data = 0;
		break;
	case MSR_IA32_MCG_CAP:
		data = vcpu->arch.mcg_cap;
		break;
	case MSR_IA32_MCG_CTL:
		if (!(mcg_cap & MCG_CTL_P))
			return 1;
		data = vcpu->arch.mcg_ctl;
		break;
	case MSR_IA32_MCG_STATUS:
		data = vcpu->arch.mcg_status;
		break;
	default:
		if (msr >= MSR_IA32_MC0_CTL &&
		    msr < MSR_IA32_MC0_CTL + 4 * bank_num) {
			u32 offset = msr - MSR_IA32_MC0_CTL;
			data = vcpu->arch.mce_banks[offset];
			break;
		}
		return 1;
	}
	*pdata = data;
	return 0;
}

int kvm_get_msr_common(struct kvm_vcpu *vcpu, u32 msr, u64 *pdata)
{
	u64 data;

	switch (msr) {
	case MSR_IA32_PLATFORM_ID:
	case MSR_IA32_UCODE_REV:
	case MSR_IA32_EBL_CR_POWERON:
	case MSR_IA32_DEBUGCTLMSR:
	case MSR_IA32_LASTBRANCHFROMIP:
	case MSR_IA32_LASTBRANCHTOIP:
	case MSR_IA32_LASTINTFROMIP:
	case MSR_IA32_LASTINTTOIP:
	case MSR_K8_SYSCFG:
	case MSR_K7_HWCR:
	case MSR_VM_HSAVE_PA:
	case MSR_P6_PERFCTR0:
	case MSR_P6_PERFCTR1:
	case MSR_P6_EVNTSEL0:
	case MSR_P6_EVNTSEL1:
	case MSR_K7_EVNTSEL0:
	case MSR_K7_PERFCTR0:
	case MSR_K8_INT_PENDING_MSG:
	case MSR_AMD64_NB_CFG:
	case MSR_FAM10H_MMIO_CONF_BASE:
		data = 0;
		break;
	case MSR_MTRRcap:
		data = 0x500 | KVM_NR_VAR_MTRR;
		break;
	case 0x200 ... 0x2ff:
		return get_msr_mtrr(vcpu, msr, pdata);
	case 0xcd: /* fsb frequency */
		data = 3;
		break;
	case MSR_IA32_APICBASE:
		data = kvm_get_apic_base(vcpu);
		break;
	case APIC_BASE_MSR ... APIC_BASE_MSR + 0x3ff:
		return kvm_x2apic_msr_read(vcpu, msr, pdata);
		break;
	case MSR_IA32_MISC_ENABLE:
		data = vcpu->arch.ia32_misc_enable_msr;
		break;
	case MSR_IA32_PERF_STATUS:
		/* TSC increment by tick */
		data = 1000ULL;
		/* CPU multiplier */
		data |= (((uint64_t)4ULL) << 40);
		break;
	case MSR_EFER:
		data = vcpu->arch.shadow_efer;
		break;
	case MSR_KVM_WALL_CLOCK:
		data = vcpu->kvm->arch.wall_clock;
		break;
	case MSR_KVM_SYSTEM_TIME:
		data = vcpu->arch.time;
		break;
	case MSR_IA32_P5_MC_ADDR:
	case MSR_IA32_P5_MC_TYPE:
	case MSR_IA32_MCG_CAP:
	case MSR_IA32_MCG_CTL:
	case MSR_IA32_MCG_STATUS:
	case MSR_IA32_MC0_CTL ... MSR_IA32_MC0_CTL + 4 * KVM_MAX_MCE_BANKS - 1:
		return get_msr_mce(vcpu, msr, pdata);
	default:
		if (!ignore_msrs) {
			pr_unimpl(vcpu, "unhandled rdmsr: 0x%x\n", msr);
			return 1;
		} else {
			pr_unimpl(vcpu, "ignored rdmsr: 0x%x\n", msr);
			data = 0;
		}
		break;
	}
	*pdata = data;
	return 0;
}
EXPORT_SYMBOL_GPL(kvm_get_msr_common);

/*
 * Read or write a bunch of msrs. All parameters are kernel addresses.
 *
 * @return number of msrs set successfully.
 */
static int __msr_io(struct kvm_vcpu *vcpu, struct kvm_msrs *msrs,
		    struct kvm_msr_entry *entries,
		    int (*do_msr)(struct kvm_vcpu *vcpu,
				  unsigned index, u64 *data))
{
	int i;

	vcpu_load(vcpu);

	down_read(&vcpu->kvm->slots_lock);
	for (i = 0; i < msrs->nmsrs; ++i)
		if (do_msr(vcpu, entries[i].index, &entries[i].data))
			break;
	up_read(&vcpu->kvm->slots_lock);

	vcpu_put(vcpu);

	return i;
}

/*
 * Read or write a bunch of msrs. Parameters are user addresses.
 *
 * @return number of msrs set successfully.
 */
static int msr_io(struct kvm_vcpu *vcpu, struct kvm_msrs __user *user_msrs,
		  int (*do_msr)(struct kvm_vcpu *vcpu,
				unsigned index, u64 *data),
		  int writeback)
{
	struct kvm_msrs msrs;
	struct kvm_msr_entry *entries;
	int r, n;
	unsigned size;

	r = -EFAULT;
	if (copy_from_user(&msrs, user_msrs, sizeof msrs))
		goto out;

	r = -E2BIG;
	if (msrs.nmsrs >= MAX_IO_MSRS)
		goto out;

	r = -ENOMEM;
	size = sizeof(struct kvm_msr_entry) * msrs.nmsrs;
	entries = vmalloc(size);
	if (!entries)
		goto out;

	r = -EFAULT;
	if (copy_from_user(entries, user_msrs->entries, size))
		goto out_free;

	r = n = __msr_io(vcpu, &msrs, entries, do_msr);
	if (r < 0)
		goto out_free;

	r = -EFAULT;
	if (writeback && copy_to_user(user_msrs->entries, entries, size))
		goto out_free;

	r = n;

out_free:
	vfree(entries);
out:
	return r;
}

int kvm_dev_ioctl_check_extension(long ext)
{
	int r;

	switch (ext) {
	case KVM_CAP_IRQCHIP:
	case KVM_CAP_HLT:
	case KVM_CAP_MMU_SHADOW_CACHE_CONTROL:
	case KVM_CAP_SET_TSS_ADDR:
	case KVM_CAP_EXT_CPUID:
	case KVM_CAP_CLOCKSOURCE:
	case KVM_CAP_PIT:
	case KVM_CAP_NOP_IO_DELAY:
	case KVM_CAP_MP_STATE:
	case KVM_CAP_SYNC_MMU:
	case KVM_CAP_REINJECT_CONTROL:
	case KVM_CAP_IRQ_INJECT_STATUS:
	case KVM_CAP_ASSIGN_DEV_IRQ:
	case KVM_CAP_IRQFD:
	case KVM_CAP_IOEVENTFD:
	case KVM_CAP_PIT2:
	case KVM_CAP_PIT_STATE2:
	case KVM_CAP_SET_IDENTITY_MAP_ADDR:
		r = 1;
		break;
	case KVM_CAP_COALESCED_MMIO:
		r = KVM_COALESCED_MMIO_PAGE_OFFSET;
		break;
	case KVM_CAP_VAPIC:
		r = !kvm_x86_ops->cpu_has_accelerated_tpr();
		break;
	case KVM_CAP_NR_VCPUS:
		r = KVM_MAX_VCPUS;
		break;
	case KVM_CAP_NR_MEMSLOTS:
		r = KVM_MEMORY_SLOTS;
		break;
	case KVM_CAP_PV_MMU:
		r = !tdp_enabled;
		break;
	case KVM_CAP_IOMMU:
		r = iommu_found();
		break;
	case KVM_CAP_MCE:
		r = KVM_MAX_MCE_BANKS;
		break;
	default:
		r = 0;
		break;
	}
	return r;

}

long kvm_arch_dev_ioctl(struct file *filp,
			unsigned int ioctl, unsigned long arg)
{
	void __user *argp = (void __user *)arg;
	long r;

	switch (ioctl) {
	case KVM_GET_MSR_INDEX_LIST: {
		struct kvm_msr_list __user *user_msr_list = argp;
		struct kvm_msr_list msr_list;
		unsigned n;

		r = -EFAULT;
		if (copy_from_user(&msr_list, user_msr_list, sizeof msr_list))
			goto out;
		n = msr_list.nmsrs;
		msr_list.nmsrs = num_msrs_to_save + ARRAY_SIZE(emulated_msrs);
		if (copy_to_user(user_msr_list, &msr_list, sizeof msr_list))
			goto out;
		r = -E2BIG;
		if (n < msr_list.nmsrs)
			goto out;
		r = -EFAULT;
		if (copy_to_user(user_msr_list->indices, &msrs_to_save,
				 num_msrs_to_save * sizeof(u32)))
			goto out;
		if (copy_to_user(user_msr_list->indices + num_msrs_to_save,
				 &emulated_msrs,
				 ARRAY_SIZE(emulated_msrs) * sizeof(u32)))
			goto out;
		r = 0;
		break;
	}
	case KVM_GET_SUPPORTED_CPUID: {
		struct kvm_cpuid2 __user *cpuid_arg = argp;
		struct kvm_cpuid2 cpuid;

		r = -EFAULT;
		if (copy_from_user(&cpuid, cpuid_arg, sizeof cpuid))
			goto out;
		r = kvm_dev_ioctl_get_supported_cpuid(&cpuid,
						      cpuid_arg->entries);
		if (r)
			goto out;

		r = -EFAULT;
		if (copy_to_user(cpuid_arg, &cpuid, sizeof cpuid))
			goto out;
		r = 0;
		break;
	}
	case KVM_X86_GET_MCE_CAP_SUPPORTED: {
		u64 mce_cap;

		mce_cap = KVM_MCE_CAP_SUPPORTED;
		r = -EFAULT;
		if (copy_to_user(argp, &mce_cap, sizeof mce_cap))
			goto out;
		r = 0;
		break;
	}
	default:
		r = -EINVAL;
	}
out:
	return r;
}

void kvm_arch_vcpu_load(struct kvm_vcpu *vcpu, int cpu)
{
	kvm_x86_ops->vcpu_load(vcpu, cpu);
	kvm_request_guest_time_update(vcpu);
}

void kvm_arch_vcpu_put(struct kvm_vcpu *vcpu)
{
	kvm_x86_ops->vcpu_put(vcpu);
	kvm_put_guest_fpu(vcpu);
}

static int is_efer_nx(void)
{
	unsigned long long efer = 0;

	rdmsrl_safe(MSR_EFER, &efer);
	return efer & EFER_NX;
}

static void cpuid_fix_nx_cap(struct kvm_vcpu *vcpu)
{
	int i;
	struct kvm_cpuid_entry2 *e, *entry;

	entry = NULL;
	for (i = 0; i < vcpu->arch.cpuid_nent; ++i) {
		e = &vcpu->arch.cpuid_entries[i];
		if (e->function == 0x80000001) {
			entry = e;
			break;
		}
	}
	if (entry && (entry->edx & (1 << 20)) && !is_efer_nx()) {
		entry->edx &= ~(1 << 20);
		printk(KERN_INFO "kvm: guest NX capability removed\n");
	}
}

/* when an old userspace process fills a new kernel module */
static int kvm_vcpu_ioctl_set_cpuid(struct kvm_vcpu *vcpu,
				    struct kvm_cpuid *cpuid,
				    struct kvm_cpuid_entry __user *entries)
{
	int r, i;
	struct kvm_cpuid_entry *cpuid_entries;

	r = -E2BIG;
	if (cpuid->nent > KVM_MAX_CPUID_ENTRIES)
		goto out;
	r = -ENOMEM;
	cpuid_entries = vmalloc(sizeof(struct kvm_cpuid_entry) * cpuid->nent);
	if (!cpuid_entries)
		goto out;
	r = -EFAULT;
	if (copy_from_user(cpuid_entries, entries,
			   cpuid->nent * sizeof(struct kvm_cpuid_entry)))
		goto out_free;
	for (i = 0; i < cpuid->nent; i++) {
		vcpu->arch.cpuid_entries[i].function = cpuid_entries[i].function;
		vcpu->arch.cpuid_entries[i].eax = cpuid_entries[i].eax;
		vcpu->arch.cpuid_entries[i].ebx = cpuid_entries[i].ebx;
		vcpu->arch.cpuid_entries[i].ecx = cpuid_entries[i].ecx;
		vcpu->arch.cpuid_entries[i].edx = cpuid_entries[i].edx;
		vcpu->arch.cpuid_entries[i].index = 0;
		vcpu->arch.cpuid_entries[i].flags = 0;
		vcpu->arch.cpuid_entries[i].padding[0] = 0;
		vcpu->arch.cpuid_entries[i].padding[1] = 0;
		vcpu->arch.cpuid_entries[i].padding[2] = 0;
	}
	vcpu->arch.cpuid_nent = cpuid->nent;
	cpuid_fix_nx_cap(vcpu);
	r = 0;
	kvm_apic_set_version(vcpu);

out_free:
	vfree(cpuid_entries);
out:
	return r;
}

static int kvm_vcpu_ioctl_set_cpuid2(struct kvm_vcpu *vcpu,
				     struct kvm_cpuid2 *cpuid,
				     struct kvm_cpuid_entry2 __user *entries)
{
	int r;

	r = -E2BIG;
	if (cpuid->nent > KVM_MAX_CPUID_ENTRIES)
		goto out;
	r = -EFAULT;
	if (copy_from_user(&vcpu->arch.cpuid_entries, entries,
			   cpuid->nent * sizeof(struct kvm_cpuid_entry2)))
		goto out;
	vcpu->arch.cpuid_nent = cpuid->nent;
	kvm_apic_set_version(vcpu);
	return 0;

out:
	return r;
}

static int kvm_vcpu_ioctl_get_cpuid2(struct kvm_vcpu *vcpu,
				     struct kvm_cpuid2 *cpuid,
				     struct kvm_cpuid_entry2 __user *entries)
{
	int r;

	r = -E2BIG;
	if (cpuid->nent < vcpu->arch.cpuid_nent)
		goto out;
	r = -EFAULT;
	if (copy_to_user(entries, &vcpu->arch.cpuid_entries,
			 vcpu->arch.cpuid_nent * sizeof(struct kvm_cpuid_entry2)))
		goto out;
	return 0;

out:
	cpuid->nent = vcpu->arch.cpuid_nent;
	return r;
}

static void do_cpuid_1_ent(struct kvm_cpuid_entry2 *entry, u32 function,
			   u32 index)
{
	entry->function = function;
	entry->index = index;
	cpuid_count(entry->function, entry->index,
		    &entry->eax, &entry->ebx, &entry->ecx, &entry->edx);
	entry->flags = 0;
}

#define F(x) bit(X86_FEATURE_##x)

static void do_cpuid_ent(struct kvm_cpuid_entry2 *entry, u32 function,
			 u32 index, int *nent, int maxnent)
{
	unsigned f_nx = is_efer_nx() ? F(NX) : 0;
	unsigned f_gbpages = kvm_x86_ops->gb_page_enable() ? F(GBPAGES) : 0;
#ifdef CONFIG_X86_64
	unsigned f_lm = F(LM);
#else
	unsigned f_lm = 0;
#endif

	/* cpuid 1.edx */
	const u32 kvm_supported_word0_x86_features =
		F(FPU) | F(VME) | F(DE) | F(PSE) |
		F(TSC) | F(MSR) | F(PAE) | F(MCE) |
		F(CX8) | F(APIC) | 0 /* Reserved */ | F(SEP) |
		F(MTRR) | F(PGE) | F(MCA) | F(CMOV) |
		F(PAT) | F(PSE36) | 0 /* PSN */ | F(CLFLSH) |
		0 /* Reserved, DS, ACPI */ | F(MMX) |
		F(FXSR) | F(XMM) | F(XMM2) | F(SELFSNOOP) |
		0 /* HTT, TM, Reserved, PBE */;
	/* cpuid 0x80000001.edx */
	const u32 kvm_supported_word1_x86_features =
		F(FPU) | F(VME) | F(DE) | F(PSE) |
		F(TSC) | F(MSR) | F(PAE) | F(MCE) |
		F(CX8) | F(APIC) | 0 /* Reserved */ | F(SYSCALL) |
		F(MTRR) | F(PGE) | F(MCA) | F(CMOV) |
		F(PAT) | F(PSE36) | 0 /* Reserved */ |
		f_nx | 0 /* Reserved */ | F(MMXEXT) | F(MMX) |
		F(FXSR) | F(FXSR_OPT) | f_gbpages | 0 /* RDTSCP */ |
		0 /* Reserved */ | f_lm | F(3DNOWEXT) | F(3DNOW);
	/* cpuid 1.ecx */
	const u32 kvm_supported_word4_x86_features =
		F(XMM3) | 0 /* Reserved, DTES64, MONITOR */ |
		0 /* DS-CPL, VMX, SMX, EST */ |
		0 /* TM2 */ | F(SSSE3) | 0 /* CNXT-ID */ | 0 /* Reserved */ |
		0 /* Reserved */ | F(CX16) | 0 /* xTPR Update, PDCM */ |
		0 /* Reserved, DCA */ | F(XMM4_1) |
		F(XMM4_2) | F(X2APIC) | F(MOVBE) | F(POPCNT) |
		0 /* Reserved, XSAVE, OSXSAVE */;
	/* cpuid 0x80000001.ecx */
	const u32 kvm_supported_word6_x86_features =
		F(LAHF_LM) | F(CMP_LEGACY) | F(SVM) | 0 /* ExtApicSpace */ |
		F(CR8_LEGACY) | F(ABM) | F(SSE4A) | F(MISALIGNSSE) |
		F(3DNOWPREFETCH) | 0 /* OSVW */ | 0 /* IBS */ | F(SSE5) |
		0 /* SKINIT */ | 0 /* WDT */;

	/* all calls to cpuid_count() should be made on the same cpu */
	get_cpu();
	do_cpuid_1_ent(entry, function, index);
	++*nent;

	switch (function) {
	case 0:
		entry->eax = min(entry->eax, (u32)0xb);
		break;
	case 1:
		entry->edx &= kvm_supported_word0_x86_features;
		entry->ecx &= kvm_supported_word4_x86_features;
		/* we support x2apic emulation even if host does not support
		 * it since we emulate x2apic in software */
		entry->ecx |= F(X2APIC);
		break;
	/* function 2 entries are STATEFUL. That is, repeated cpuid commands
	 * may return different values. This forces us to get_cpu() before
	 * issuing the first command, and also to emulate this annoying behavior
	 * in kvm_emulate_cpuid() using KVM_CPUID_FLAG_STATE_READ_NEXT */
	case 2: {
		int t, times = entry->eax & 0xff;

		entry->flags |= KVM_CPUID_FLAG_STATEFUL_FUNC;
		entry->flags |= KVM_CPUID_FLAG_STATE_READ_NEXT;
		for (t = 1; t < times && *nent < maxnent; ++t) {
			do_cpuid_1_ent(&entry[t], function, 0);
			entry[t].flags |= KVM_CPUID_FLAG_STATEFUL_FUNC;
			++*nent;
		}
		break;
	}
	/* function 4 and 0xb have additional index. */
	case 4: {
		int i, cache_type;

		entry->flags |= KVM_CPUID_FLAG_SIGNIFCANT_INDEX;
		/* read more entries until cache_type is zero */
		for (i = 1; *nent < maxnent; ++i) {
			cache_type = entry[i - 1].eax & 0x1f;
			if (!cache_type)
				break;
			do_cpuid_1_ent(&entry[i], function, i);
			entry[i].flags |=
			       KVM_CPUID_FLAG_SIGNIFCANT_INDEX;
			++*nent;
		}
		break;
	}
	case 0xb: {
		int i, level_type;

		entry->flags |= KVM_CPUID_FLAG_SIGNIFCANT_INDEX;
		/* read more entries until level_type is zero */
		for (i = 1; *nent < maxnent; ++i) {
			level_type = entry[i - 1].ecx & 0xff00;
			if (!level_type)
				break;
			do_cpuid_1_ent(&entry[i], function, i);
			entry[i].flags |=
			       KVM_CPUID_FLAG_SIGNIFCANT_INDEX;
			++*nent;
		}
		break;
	}
	case 0x80000000:
		entry->eax = min(entry->eax, 0x8000001a);
		break;
	case 0x80000001:
		entry->edx &= kvm_supported_word1_x86_features;
		entry->ecx &= kvm_supported_word6_x86_features;
		break;
	}
	put_cpu();
}

#undef F

static int kvm_dev_ioctl_get_supported_cpuid(struct kvm_cpuid2 *cpuid,
				     struct kvm_cpuid_entry2 __user *entries)
{
	struct kvm_cpuid_entry2 *cpuid_entries;
	int limit, nent = 0, r = -E2BIG;
	u32 func;

	if (cpuid->nent < 1)
		goto out;
	r = -ENOMEM;
	cpuid_entries = vmalloc(sizeof(struct kvm_cpuid_entry2) * cpuid->nent);
	if (!cpuid_entries)
		goto out;

	do_cpuid_ent(&cpuid_entries[0], 0, 0, &nent, cpuid->nent);
	limit = cpuid_entries[0].eax;
	for (func = 1; func <= limit && nent < cpuid->nent; ++func)
		do_cpuid_ent(&cpuid_entries[nent], func, 0,
			     &nent, cpuid->nent);
	r = -E2BIG;
	if (nent >= cpuid->nent)
		goto out_free;

	do_cpuid_ent(&cpuid_entries[nent], 0x80000000, 0, &nent, cpuid->nent);
	limit = cpuid_entries[nent - 1].eax;
	for (func = 0x80000001; func <= limit && nent < cpuid->nent; ++func)
		do_cpuid_ent(&cpuid_entries[nent], func, 0,
			     &nent, cpuid->nent);
	r = -E2BIG;
	if (nent >= cpuid->nent)
		goto out_free;

	r = -EFAULT;
	if (copy_to_user(entries, cpuid_entries,
			 nent * sizeof(struct kvm_cpuid_entry2)))
		goto out_free;
	cpuid->nent = nent;
	r = 0;

out_free:
	vfree(cpuid_entries);
out:
	return r;
}

static int kvm_vcpu_ioctl_get_lapic(struct kvm_vcpu *vcpu,
				    struct kvm_lapic_state *s)
{
	vcpu_load(vcpu);
	memcpy(s->regs, vcpu->arch.apic->regs, sizeof *s);
	vcpu_put(vcpu);

	return 0;
}

static int kvm_vcpu_ioctl_set_lapic(struct kvm_vcpu *vcpu,
				    struct kvm_lapic_state *s)
{
	vcpu_load(vcpu);
	memcpy(vcpu->arch.apic->regs, s->regs, sizeof *s);
	kvm_apic_post_state_restore(vcpu);
	update_cr8_intercept(vcpu);
	vcpu_put(vcpu);

	return 0;
}

static int kvm_vcpu_ioctl_interrupt(struct kvm_vcpu *vcpu,
				    struct kvm_interrupt *irq)
{
	if (irq->irq < 0 || irq->irq >= 256)
		return -EINVAL;
	if (irqchip_in_kernel(vcpu->kvm))
		return -ENXIO;
	vcpu_load(vcpu);

	kvm_queue_interrupt(vcpu, irq->irq, false);

	vcpu_put(vcpu);

	return 0;
}

static int kvm_vcpu_ioctl_nmi(struct kvm_vcpu *vcpu)
{
	vcpu_load(vcpu);
	kvm_inject_nmi(vcpu);
	vcpu_put(vcpu);

	return 0;
}

static int vcpu_ioctl_tpr_access_reporting(struct kvm_vcpu *vcpu,
					   struct kvm_tpr_access_ctl *tac)
{
	if (tac->flags)
		return -EINVAL;
	vcpu->arch.tpr_access_reporting = !!tac->enabled;
	return 0;
}

static int kvm_vcpu_ioctl_x86_setup_mce(struct kvm_vcpu *vcpu,
					u64 mcg_cap)
{
	int r;
	unsigned bank_num = mcg_cap & 0xff, bank;

	r = -EINVAL;
	if (!bank_num)
		goto out;
	if (mcg_cap & ~(KVM_MCE_CAP_SUPPORTED | 0xff | 0xff0000))
		goto out;
	r = 0;
	vcpu->arch.mcg_cap = mcg_cap;
	/* Init IA32_MCG_CTL to all 1s */
	if (mcg_cap & MCG_CTL_P)
		vcpu->arch.mcg_ctl = ~(u64)0;
	/* Init IA32_MCi_CTL to all 1s */
	for (bank = 0; bank < bank_num; bank++)
		vcpu->arch.mce_banks[bank*4] = ~(u64)0;
out:
	return r;
}

static int kvm_vcpu_ioctl_x86_set_mce(struct kvm_vcpu *vcpu,
				      struct kvm_x86_mce *mce)
{
	u64 mcg_cap = vcpu->arch.mcg_cap;
	unsigned bank_num = mcg_cap & 0xff;
	u64 *banks = vcpu->arch.mce_banks;

	if (mce->bank >= bank_num || !(mce->status & MCI_STATUS_VAL))
		return -EINVAL;
	/*
	 * if IA32_MCG_CTL is not all 1s, the uncorrected error
	 * reporting is disabled
	 */
	if ((mce->status & MCI_STATUS_UC) && (mcg_cap & MCG_CTL_P) &&
	    vcpu->arch.mcg_ctl != ~(u64)0)
		return 0;
	banks += 4 * mce->bank;
	/*
	 * if IA32_MCi_CTL is not all 1s, the uncorrected error
	 * reporting is disabled for the bank
	 */
	if ((mce->status & MCI_STATUS_UC) && banks[0] != ~(u64)0)
		return 0;
	if (mce->status & MCI_STATUS_UC) {
		if ((vcpu->arch.mcg_status & MCG_STATUS_MCIP) ||
		    !(vcpu->arch.cr4 & X86_CR4_MCE)) {
			printk(KERN_DEBUG "kvm: set_mce: "
			       "injects mce exception while "
			       "previous one is in progress!\n");
			set_bit(KVM_REQ_TRIPLE_FAULT, &vcpu->requests);
			return 0;
		}
		if (banks[1] & MCI_STATUS_VAL)
			mce->status |= MCI_STATUS_OVER;
		banks[2] = mce->addr;
		banks[3] = mce->misc;
		vcpu->arch.mcg_status = mce->mcg_status;
		banks[1] = mce->status;
		kvm_queue_exception(vcpu, MC_VECTOR);
	} else if (!(banks[1] & MCI_STATUS_VAL)
		   || !(banks[1] & MCI_STATUS_UC)) {
		if (banks[1] & MCI_STATUS_VAL)
			mce->status |= MCI_STATUS_OVER;
		banks[2] = mce->addr;
		banks[3] = mce->misc;
		banks[1] = mce->status;
	} else
		banks[1] |= MCI_STATUS_OVER;
	return 0;
}

long kvm_arch_vcpu_ioctl(struct file *filp,
			 unsigned int ioctl, unsigned long arg)
{
	struct kvm_vcpu *vcpu = filp->private_data;
	void __user *argp = (void __user *)arg;
	int r;
	struct kvm_lapic_state *lapic = NULL;

	switch (ioctl) {
	case KVM_GET_LAPIC: {
		lapic = kzalloc(sizeof(struct kvm_lapic_state), GFP_KERNEL);

		r = -ENOMEM;
		if (!lapic)
			goto out;
		r = kvm_vcpu_ioctl_get_lapic(vcpu, lapic);
		if (r)
			goto out;
		r = -EFAULT;
		if (copy_to_user(argp, lapic, sizeof(struct kvm_lapic_state)))
			goto out;
		r = 0;
		break;
	}
	case KVM_SET_LAPIC: {
		lapic = kmalloc(sizeof(struct kvm_lapic_state), GFP_KERNEL);
		r = -ENOMEM;
		if (!lapic)
			goto out;
		r = -EFAULT;
		if (copy_from_user(lapic, argp, sizeof(struct kvm_lapic_state)))
			goto out;
		r = kvm_vcpu_ioctl_set_lapic(vcpu, lapic);
		if (r)
			goto out;
		r = 0;
		break;
	}
	case KVM_INTERRUPT: {
		struct kvm_interrupt irq;

		r = -EFAULT;
		if (copy_from_user(&irq, argp, sizeof irq))
			goto out;
		r = kvm_vcpu_ioctl_interrupt(vcpu, &irq);
		if (r)
			goto out;
		r = 0;
		break;
	}
	case KVM_NMI: {
		r = kvm_vcpu_ioctl_nmi(vcpu);
		if (r)
			goto out;
		r = 0;
		break;
	}
	case KVM_SET_CPUID: {
		struct kvm_cpuid __user *cpuid_arg = argp;
		struct kvm_cpuid cpuid;

		r = -EFAULT;
		if (copy_from_user(&cpuid, cpuid_arg, sizeof cpuid))
			goto out;
		r = kvm_vcpu_ioctl_set_cpuid(vcpu, &cpuid, cpuid_arg->entries);
		if (r)
			goto out;
		break;
	}
	case KVM_SET_CPUID2: {
		struct kvm_cpuid2 __user *cpuid_arg = argp;
		struct kvm_cpuid2 cpuid;

		r = -EFAULT;
		if (copy_from_user(&cpuid, cpuid_arg, sizeof cpuid))
			goto out;
		r = kvm_vcpu_ioctl_set_cpuid2(vcpu, &cpuid,
					      cpuid_arg->entries);
		if (r)
			goto out;
		break;
	}
	case KVM_GET_CPUID2: {
		struct kvm_cpuid2 __user *cpuid_arg = argp;
		struct kvm_cpuid2 cpuid;

		r = -EFAULT;
		if (copy_from_user(&cpuid, cpuid_arg, sizeof cpuid))
			goto out;
		r = kvm_vcpu_ioctl_get_cpuid2(vcpu, &cpuid,
					      cpuid_arg->entries);
		if (r)
			goto out;
		r = -EFAULT;
		if (copy_to_user(cpuid_arg, &cpuid, sizeof cpuid))
			goto out;
		r = 0;
		break;
	}
	case KVM_GET_MSRS:
		r = msr_io(vcpu, argp, kvm_get_msr, 1);
		break;
	case KVM_SET_MSRS:
		r = msr_io(vcpu, argp, do_set_msr, 0);
		break;
	case KVM_TPR_ACCESS_REPORTING: {
		struct kvm_tpr_access_ctl tac;

		r = -EFAULT;
		if (copy_from_user(&tac, argp, sizeof tac))
			goto out;
		r = vcpu_ioctl_tpr_access_reporting(vcpu, &tac);
		if (r)
			goto out;
		r = -EFAULT;
		if (copy_to_user(argp, &tac, sizeof tac))
			goto out;
		r = 0;
		break;
	};
	case KVM_SET_VAPIC_ADDR: {
		struct kvm_vapic_addr va;

		r = -EINVAL;
		if (!irqchip_in_kernel(vcpu->kvm))
			goto out;
		r = -EFAULT;
		if (copy_from_user(&va, argp, sizeof va))
			goto out;
		r = 0;
		kvm_lapic_set_vapic_addr(vcpu, va.vapic_addr);
		break;
	}
	case KVM_X86_SETUP_MCE: {
		u64 mcg_cap;

		r = -EFAULT;
		if (copy_from_user(&mcg_cap, argp, sizeof mcg_cap))
			goto out;
		r = kvm_vcpu_ioctl_x86_setup_mce(vcpu, mcg_cap);
		break;
	}
	case KVM_X86_SET_MCE: {
		struct kvm_x86_mce mce;

		r = -EFAULT;
		if (copy_from_user(&mce, argp, sizeof mce))
			goto out;
		r = kvm_vcpu_ioctl_x86_set_mce(vcpu, &mce);
		break;
	}
	default:
		r = -EINVAL;
	}
out:
	kfree(lapic);
	return r;
}

static int kvm_vm_ioctl_set_tss_addr(struct kvm *kvm, unsigned long addr)
{
	int ret;

	if (addr > (unsigned int)(-3 * PAGE_SIZE))
		return -1;
	ret = kvm_x86_ops->set_tss_addr(kvm, addr);
	return ret;
}

static int kvm_vm_ioctl_set_identity_map_addr(struct kvm *kvm,
					      u64 ident_addr)
{
	kvm->arch.ept_identity_map_addr = ident_addr;
	return 0;
}

static int kvm_vm_ioctl_set_nr_mmu_pages(struct kvm *kvm,
					  u32 kvm_nr_mmu_pages)
{
	if (kvm_nr_mmu_pages < KVM_MIN_ALLOC_MMU_PAGES)
		return -EINVAL;

	down_write(&kvm->slots_lock);
	spin_lock(&kvm->mmu_lock);

	kvm_mmu_change_mmu_pages(kvm, kvm_nr_mmu_pages);
	kvm->arch.n_requested_mmu_pages = kvm_nr_mmu_pages;

	spin_unlock(&kvm->mmu_lock);
	up_write(&kvm->slots_lock);
	return 0;
}

static int kvm_vm_ioctl_get_nr_mmu_pages(struct kvm *kvm)
{
	return kvm->arch.n_alloc_mmu_pages;
}

gfn_t unalias_gfn(struct kvm *kvm, gfn_t gfn)
{
	int i;
	struct kvm_mem_alias *alias;

	for (i = 0; i < kvm->arch.naliases; ++i) {
		alias = &kvm->arch.aliases[i];
		if (gfn >= alias->base_gfn
		    && gfn < alias->base_gfn + alias->npages)
			return alias->target_gfn + gfn - alias->base_gfn;
	}
	return gfn;
}

/*
 * Set a new alias region.  Aliases map a portion of physical memory into
 * another portion.  This is useful for memory windows, for example the PC
 * VGA region.
 */
static int kvm_vm_ioctl_set_memory_alias(struct kvm *kvm,
					 struct kvm_memory_alias *alias)
{
	int r, n;
	struct kvm_mem_alias *p;

	r = -EINVAL;
	/* General sanity checks */
	if (alias->memory_size & (PAGE_SIZE - 1))
		goto out;
	if (alias->guest_phys_addr & (PAGE_SIZE - 1))
		goto out;
	if (alias->slot >= KVM_ALIAS_SLOTS)
		goto out;
	if (alias->guest_phys_addr + alias->memory_size
	    < alias->guest_phys_addr)
		goto out;
	if (alias->target_phys_addr + alias->memory_size
	    < alias->target_phys_addr)
		goto out;

	down_write(&kvm->slots_lock);
	spin_lock(&kvm->mmu_lock);

	p = &kvm->arch.aliases[alias->slot];
	p->base_gfn = alias->guest_phys_addr >> PAGE_SHIFT;
	p->npages = alias->memory_size >> PAGE_SHIFT;
	p->target_gfn = alias->target_phys_addr >> PAGE_SHIFT;

	for (n = KVM_ALIAS_SLOTS; n > 0; --n)
		if (kvm->arch.aliases[n - 1].npages)
			break;
	kvm->arch.naliases = n;

	spin_unlock(&kvm->mmu_lock);
	kvm_mmu_zap_all(kvm);

	up_write(&kvm->slots_lock);

	return 0;

out:
	return r;
}

static int kvm_vm_ioctl_get_irqchip(struct kvm *kvm, struct kvm_irqchip *chip)
{
	int r;

	r = 0;
	switch (chip->chip_id) {
	case KVM_IRQCHIP_PIC_MASTER:
		memcpy(&chip->chip.pic,
			&pic_irqchip(kvm)->pics[0],
			sizeof(struct kvm_pic_state));
		break;
	case KVM_IRQCHIP_PIC_SLAVE:
		memcpy(&chip->chip.pic,
			&pic_irqchip(kvm)->pics[1],
			sizeof(struct kvm_pic_state));
		break;
	case KVM_IRQCHIP_IOAPIC:
		r = kvm_get_ioapic(kvm, &chip->chip.ioapic);
		break;
	default:
		r = -EINVAL;
		break;
	}
	return r;
}

static int kvm_vm_ioctl_set_irqchip(struct kvm *kvm, struct kvm_irqchip *chip)
{
	int r;

	r = 0;
	switch (chip->chip_id) {
	case KVM_IRQCHIP_PIC_MASTER:
		spin_lock(&pic_irqchip(kvm)->lock);
		memcpy(&pic_irqchip(kvm)->pics[0],
			&chip->chip.pic,
			sizeof(struct kvm_pic_state));
		spin_unlock(&pic_irqchip(kvm)->lock);
		break;
	case KVM_IRQCHIP_PIC_SLAVE:
		spin_lock(&pic_irqchip(kvm)->lock);
		memcpy(&pic_irqchip(kvm)->pics[1],
			&chip->chip.pic,
			sizeof(struct kvm_pic_state));
		spin_unlock(&pic_irqchip(kvm)->lock);
		break;
	case KVM_IRQCHIP_IOAPIC:
<<<<<<< HEAD
		r = kvm_set_ioapic(kvm, &chip->chip.ioapic);
=======
		mutex_lock(&kvm->irq_lock);
		memcpy(ioapic_irqchip(kvm),
			&chip->chip.ioapic,
			sizeof(struct kvm_ioapic_state));
		mutex_unlock(&kvm->irq_lock);
>>>>>>> 18240904
		break;
	default:
		r = -EINVAL;
		break;
	}
	kvm_pic_update_irq(pic_irqchip(kvm));
	return r;
}

static int kvm_vm_ioctl_get_pit(struct kvm *kvm, struct kvm_pit_state *ps)
{
	int r = 0;

	mutex_lock(&kvm->arch.vpit->pit_state.lock);
	memcpy(ps, &kvm->arch.vpit->pit_state, sizeof(struct kvm_pit_state));
	mutex_unlock(&kvm->arch.vpit->pit_state.lock);
	return r;
}

static int kvm_vm_ioctl_set_pit(struct kvm *kvm, struct kvm_pit_state *ps)
{
	int r = 0;

	mutex_lock(&kvm->arch.vpit->pit_state.lock);
	memcpy(&kvm->arch.vpit->pit_state, ps, sizeof(struct kvm_pit_state));
	kvm_pit_load_count(kvm, 0, ps->channels[0].count, 0);
	mutex_unlock(&kvm->arch.vpit->pit_state.lock);
	return r;
}

static int kvm_vm_ioctl_get_pit2(struct kvm *kvm, struct kvm_pit_state2 *ps)
{
	int r = 0;

	mutex_lock(&kvm->arch.vpit->pit_state.lock);
	memcpy(ps->channels, &kvm->arch.vpit->pit_state.channels,
		sizeof(ps->channels));
	ps->flags = kvm->arch.vpit->pit_state.flags;
	mutex_unlock(&kvm->arch.vpit->pit_state.lock);
	return r;
}

static int kvm_vm_ioctl_set_pit2(struct kvm *kvm, struct kvm_pit_state2 *ps)
{
	int r = 0, start = 0;
	u32 prev_legacy, cur_legacy;
	mutex_lock(&kvm->arch.vpit->pit_state.lock);
	prev_legacy = kvm->arch.vpit->pit_state.flags & KVM_PIT_FLAGS_HPET_LEGACY;
	cur_legacy = ps->flags & KVM_PIT_FLAGS_HPET_LEGACY;
	if (!prev_legacy && cur_legacy)
		start = 1;
	memcpy(&kvm->arch.vpit->pit_state.channels, &ps->channels,
	       sizeof(kvm->arch.vpit->pit_state.channels));
	kvm->arch.vpit->pit_state.flags = ps->flags;
	kvm_pit_load_count(kvm, 0, kvm->arch.vpit->pit_state.channels[0].count, start);
	mutex_unlock(&kvm->arch.vpit->pit_state.lock);
	return r;
}

static int kvm_vm_ioctl_reinject(struct kvm *kvm,
				 struct kvm_reinject_control *control)
{
	if (!kvm->arch.vpit)
		return -ENXIO;
	mutex_lock(&kvm->arch.vpit->pit_state.lock);
	kvm->arch.vpit->pit_state.pit_timer.reinject = control->pit_reinject;
	mutex_unlock(&kvm->arch.vpit->pit_state.lock);
	return 0;
}

/*
 * Get (and clear) the dirty memory log for a memory slot.
 */
int kvm_vm_ioctl_get_dirty_log(struct kvm *kvm,
				      struct kvm_dirty_log *log)
{
	int r;
	int n;
	struct kvm_memory_slot *memslot;
	int is_dirty = 0;

	down_write(&kvm->slots_lock);

	r = kvm_get_dirty_log(kvm, log, &is_dirty);
	if (r)
		goto out;

	/* If nothing is dirty, don't bother messing with page tables. */
	if (is_dirty) {
		spin_lock(&kvm->mmu_lock);
		kvm_mmu_slot_remove_write_access(kvm, log->slot);
		spin_unlock(&kvm->mmu_lock);
		memslot = &kvm->memslots[log->slot];
		n = ALIGN(memslot->npages, BITS_PER_LONG) / 8;
		memset(memslot->dirty_bitmap, 0, n);
	}
	r = 0;
out:
	up_write(&kvm->slots_lock);
	return r;
}

long kvm_arch_vm_ioctl(struct file *filp,
		       unsigned int ioctl, unsigned long arg)
{
	struct kvm *kvm = filp->private_data;
	void __user *argp = (void __user *)arg;
	int r = -ENOTTY;
	/*
	 * This union makes it completely explicit to gcc-3.x
	 * that these two variables' stack usage should be
	 * combined, not added together.
	 */
	union {
		struct kvm_pit_state ps;
		struct kvm_pit_state2 ps2;
		struct kvm_memory_alias alias;
		struct kvm_pit_config pit_config;
	} u;

	switch (ioctl) {
	case KVM_SET_TSS_ADDR:
		r = kvm_vm_ioctl_set_tss_addr(kvm, arg);
		if (r < 0)
			goto out;
		break;
	case KVM_SET_IDENTITY_MAP_ADDR: {
		u64 ident_addr;

		r = -EFAULT;
		if (copy_from_user(&ident_addr, argp, sizeof ident_addr))
			goto out;
		r = kvm_vm_ioctl_set_identity_map_addr(kvm, ident_addr);
		if (r < 0)
			goto out;
		break;
	}
	case KVM_SET_MEMORY_REGION: {
		struct kvm_memory_region kvm_mem;
		struct kvm_userspace_memory_region kvm_userspace_mem;

		r = -EFAULT;
		if (copy_from_user(&kvm_mem, argp, sizeof kvm_mem))
			goto out;
		kvm_userspace_mem.slot = kvm_mem.slot;
		kvm_userspace_mem.flags = kvm_mem.flags;
		kvm_userspace_mem.guest_phys_addr = kvm_mem.guest_phys_addr;
		kvm_userspace_mem.memory_size = kvm_mem.memory_size;
		r = kvm_vm_ioctl_set_memory_region(kvm, &kvm_userspace_mem, 0);
		if (r)
			goto out;
		break;
	}
	case KVM_SET_NR_MMU_PAGES:
		r = kvm_vm_ioctl_set_nr_mmu_pages(kvm, arg);
		if (r)
			goto out;
		break;
	case KVM_GET_NR_MMU_PAGES:
		r = kvm_vm_ioctl_get_nr_mmu_pages(kvm);
		break;
	case KVM_SET_MEMORY_ALIAS:
		r = -EFAULT;
		if (copy_from_user(&u.alias, argp, sizeof(struct kvm_memory_alias)))
			goto out;
		r = kvm_vm_ioctl_set_memory_alias(kvm, &u.alias);
		if (r)
			goto out;
		break;
	case KVM_CREATE_IRQCHIP:
		r = -ENOMEM;
		kvm->arch.vpic = kvm_create_pic(kvm);
		if (kvm->arch.vpic) {
			r = kvm_ioapic_init(kvm);
			if (r) {
				kfree(kvm->arch.vpic);
				kvm->arch.vpic = NULL;
				goto out;
			}
		} else
			goto out;
		r = kvm_setup_default_irq_routing(kvm);
		if (r) {
			kfree(kvm->arch.vpic);
			kfree(kvm->arch.vioapic);
			goto out;
		}
		break;
	case KVM_CREATE_PIT:
		u.pit_config.flags = KVM_PIT_SPEAKER_DUMMY;
		goto create_pit;
	case KVM_CREATE_PIT2:
		r = -EFAULT;
		if (copy_from_user(&u.pit_config, argp,
				   sizeof(struct kvm_pit_config)))
			goto out;
	create_pit:
		down_write(&kvm->slots_lock);
		r = -EEXIST;
		if (kvm->arch.vpit)
			goto create_pit_unlock;
		r = -ENOMEM;
		kvm->arch.vpit = kvm_create_pit(kvm, u.pit_config.flags);
		if (kvm->arch.vpit)
			r = 0;
	create_pit_unlock:
		up_write(&kvm->slots_lock);
		break;
	case KVM_IRQ_LINE_STATUS:
	case KVM_IRQ_LINE: {
		struct kvm_irq_level irq_event;

		r = -EFAULT;
		if (copy_from_user(&irq_event, argp, sizeof irq_event))
			goto out;
		if (irqchip_in_kernel(kvm)) {
			__s32 status;
<<<<<<< HEAD
			status = kvm_set_irq(kvm, KVM_USERSPACE_IRQ_SOURCE_ID,
					irq_event.irq, irq_event.level);
=======
			mutex_lock(&kvm->irq_lock);
			status = kvm_set_irq(kvm, KVM_USERSPACE_IRQ_SOURCE_ID,
					irq_event.irq, irq_event.level);
			mutex_unlock(&kvm->irq_lock);
>>>>>>> 18240904
			if (ioctl == KVM_IRQ_LINE_STATUS) {
				irq_event.status = status;
				if (copy_to_user(argp, &irq_event,
							sizeof irq_event))
					goto out;
			}
			r = 0;
		}
		break;
	}
	case KVM_GET_IRQCHIP: {
		/* 0: PIC master, 1: PIC slave, 2: IOAPIC */
		struct kvm_irqchip *chip = kmalloc(sizeof(*chip), GFP_KERNEL);

		r = -ENOMEM;
		if (!chip)
			goto out;
		r = -EFAULT;
		if (copy_from_user(chip, argp, sizeof *chip))
			goto get_irqchip_out;
		r = -ENXIO;
		if (!irqchip_in_kernel(kvm))
			goto get_irqchip_out;
		r = kvm_vm_ioctl_get_irqchip(kvm, chip);
		if (r)
			goto get_irqchip_out;
		r = -EFAULT;
		if (copy_to_user(argp, chip, sizeof *chip))
			goto get_irqchip_out;
		r = 0;
	get_irqchip_out:
		kfree(chip);
		if (r)
			goto out;
		break;
	}
	case KVM_SET_IRQCHIP: {
		/* 0: PIC master, 1: PIC slave, 2: IOAPIC */
		struct kvm_irqchip *chip = kmalloc(sizeof(*chip), GFP_KERNEL);

		r = -ENOMEM;
		if (!chip)
			goto out;
		r = -EFAULT;
		if (copy_from_user(chip, argp, sizeof *chip))
			goto set_irqchip_out;
		r = -ENXIO;
		if (!irqchip_in_kernel(kvm))
			goto set_irqchip_out;
		r = kvm_vm_ioctl_set_irqchip(kvm, chip);
		if (r)
			goto set_irqchip_out;
		r = 0;
	set_irqchip_out:
		kfree(chip);
		if (r)
			goto out;
		break;
	}
	case KVM_GET_PIT: {
		r = -EFAULT;
		if (copy_from_user(&u.ps, argp, sizeof(struct kvm_pit_state)))
			goto out;
		r = -ENXIO;
		if (!kvm->arch.vpit)
			goto out;
		r = kvm_vm_ioctl_get_pit(kvm, &u.ps);
		if (r)
			goto out;
		r = -EFAULT;
		if (copy_to_user(argp, &u.ps, sizeof(struct kvm_pit_state)))
			goto out;
		r = 0;
		break;
	}
	case KVM_SET_PIT: {
		r = -EFAULT;
		if (copy_from_user(&u.ps, argp, sizeof u.ps))
			goto out;
		r = -ENXIO;
		if (!kvm->arch.vpit)
			goto out;
		r = kvm_vm_ioctl_set_pit(kvm, &u.ps);
		if (r)
			goto out;
		r = 0;
		break;
	}
	case KVM_GET_PIT2: {
		r = -ENXIO;
		if (!kvm->arch.vpit)
			goto out;
		r = kvm_vm_ioctl_get_pit2(kvm, &u.ps2);
		if (r)
			goto out;
		r = -EFAULT;
		if (copy_to_user(argp, &u.ps2, sizeof(u.ps2)))
			goto out;
		r = 0;
		break;
	}
	case KVM_SET_PIT2: {
		r = -EFAULT;
		if (copy_from_user(&u.ps2, argp, sizeof(u.ps2)))
			goto out;
		r = -ENXIO;
		if (!kvm->arch.vpit)
			goto out;
		r = kvm_vm_ioctl_set_pit2(kvm, &u.ps2);
		if (r)
			goto out;
		r = 0;
		break;
	}
	case KVM_REINJECT_CONTROL: {
		struct kvm_reinject_control control;
		r =  -EFAULT;
		if (copy_from_user(&control, argp, sizeof(control)))
			goto out;
		r = kvm_vm_ioctl_reinject(kvm, &control);
		if (r)
			goto out;
		r = 0;
		break;
	}
	default:
		;
	}
out:
	return r;
}

static void kvm_init_msr_list(void)
{
	u32 dummy[2];
	unsigned i, j;

	for (i = j = 0; i < ARRAY_SIZE(msrs_to_save); i++) {
		if (rdmsr_safe(msrs_to_save[i], &dummy[0], &dummy[1]) < 0)
			continue;
		if (j < i)
			msrs_to_save[j] = msrs_to_save[i];
		j++;
	}
	num_msrs_to_save = j;
}

static int vcpu_mmio_write(struct kvm_vcpu *vcpu, gpa_t addr, int len,
			   const void *v)
{
	if (vcpu->arch.apic &&
	    !kvm_iodevice_write(&vcpu->arch.apic->dev, addr, len, v))
		return 0;

	return kvm_io_bus_write(&vcpu->kvm->mmio_bus, addr, len, v);
}

static int vcpu_mmio_read(struct kvm_vcpu *vcpu, gpa_t addr, int len, void *v)
{
	if (vcpu->arch.apic &&
	    !kvm_iodevice_read(&vcpu->arch.apic->dev, addr, len, v))
		return 0;

	return kvm_io_bus_read(&vcpu->kvm->mmio_bus, addr, len, v);
}

static int kvm_read_guest_virt(gva_t addr, void *val, unsigned int bytes,
			       struct kvm_vcpu *vcpu)
{
	void *data = val;
	int r = X86EMUL_CONTINUE;

	while (bytes) {
		gpa_t gpa = vcpu->arch.mmu.gva_to_gpa(vcpu, addr);
		unsigned offset = addr & (PAGE_SIZE-1);
		unsigned toread = min(bytes, (unsigned)PAGE_SIZE - offset);
		int ret;

		if (gpa == UNMAPPED_GVA) {
			r = X86EMUL_PROPAGATE_FAULT;
			goto out;
		}
		ret = kvm_read_guest(vcpu->kvm, gpa, data, toread);
		if (ret < 0) {
			r = X86EMUL_UNHANDLEABLE;
			goto out;
		}

		bytes -= toread;
		data += toread;
		addr += toread;
	}
out:
	return r;
}

static int kvm_write_guest_virt(gva_t addr, void *val, unsigned int bytes,
				struct kvm_vcpu *vcpu)
{
	void *data = val;
	int r = X86EMUL_CONTINUE;

	while (bytes) {
		gpa_t gpa = vcpu->arch.mmu.gva_to_gpa(vcpu, addr);
		unsigned offset = addr & (PAGE_SIZE-1);
		unsigned towrite = min(bytes, (unsigned)PAGE_SIZE - offset);
		int ret;

		if (gpa == UNMAPPED_GVA) {
			r = X86EMUL_PROPAGATE_FAULT;
			goto out;
		}
		ret = kvm_write_guest(vcpu->kvm, gpa, data, towrite);
		if (ret < 0) {
			r = X86EMUL_UNHANDLEABLE;
			goto out;
		}

		bytes -= towrite;
		data += towrite;
		addr += towrite;
	}
out:
	return r;
}


static int emulator_read_emulated(unsigned long addr,
				  void *val,
				  unsigned int bytes,
				  struct kvm_vcpu *vcpu)
{
	gpa_t                 gpa;

	if (vcpu->mmio_read_completed) {
		memcpy(val, vcpu->mmio_data, bytes);
		trace_kvm_mmio(KVM_TRACE_MMIO_READ, bytes,
			       vcpu->mmio_phys_addr, *(u64 *)val);
		vcpu->mmio_read_completed = 0;
		return X86EMUL_CONTINUE;
	}

	gpa = vcpu->arch.mmu.gva_to_gpa(vcpu, addr);

	/* For APIC access vmexit */
	if ((gpa & PAGE_MASK) == APIC_DEFAULT_PHYS_BASE)
		goto mmio;

	if (kvm_read_guest_virt(addr, val, bytes, vcpu)
				== X86EMUL_CONTINUE)
		return X86EMUL_CONTINUE;
	if (gpa == UNMAPPED_GVA)
		return X86EMUL_PROPAGATE_FAULT;

mmio:
	/*
	 * Is this MMIO handled locally?
	 */
	if (!vcpu_mmio_read(vcpu, gpa, bytes, val)) {
		trace_kvm_mmio(KVM_TRACE_MMIO_READ, bytes, gpa, *(u64 *)val);
		return X86EMUL_CONTINUE;
	}

	trace_kvm_mmio(KVM_TRACE_MMIO_READ_UNSATISFIED, bytes, gpa, 0);

	vcpu->mmio_needed = 1;
	vcpu->mmio_phys_addr = gpa;
	vcpu->mmio_size = bytes;
	vcpu->mmio_is_write = 0;

	return X86EMUL_UNHANDLEABLE;
}

int emulator_write_phys(struct kvm_vcpu *vcpu, gpa_t gpa,
			  const void *val, int bytes)
{
	int ret;

	ret = kvm_write_guest(vcpu->kvm, gpa, val, bytes);
	if (ret < 0)
		return 0;
	kvm_mmu_pte_write(vcpu, gpa, val, bytes, 1);
	return 1;
}

static int emulator_write_emulated_onepage(unsigned long addr,
					   const void *val,
					   unsigned int bytes,
					   struct kvm_vcpu *vcpu)
{
	gpa_t                 gpa;

	gpa = vcpu->arch.mmu.gva_to_gpa(vcpu, addr);

	if (gpa == UNMAPPED_GVA) {
		kvm_inject_page_fault(vcpu, addr, 2);
		return X86EMUL_PROPAGATE_FAULT;
	}

	/* For APIC access vmexit */
	if ((gpa & PAGE_MASK) == APIC_DEFAULT_PHYS_BASE)
		goto mmio;

	if (emulator_write_phys(vcpu, gpa, val, bytes))
		return X86EMUL_CONTINUE;

mmio:
	trace_kvm_mmio(KVM_TRACE_MMIO_WRITE, bytes, gpa, *(u64 *)val);
	/*
	 * Is this MMIO handled locally?
	 */
	if (!vcpu_mmio_write(vcpu, gpa, bytes, val))
		return X86EMUL_CONTINUE;

	vcpu->mmio_needed = 1;
	vcpu->mmio_phys_addr = gpa;
	vcpu->mmio_size = bytes;
	vcpu->mmio_is_write = 1;
	memcpy(vcpu->mmio_data, val, bytes);

	return X86EMUL_CONTINUE;
}

int emulator_write_emulated(unsigned long addr,
				   const void *val,
				   unsigned int bytes,
				   struct kvm_vcpu *vcpu)
{
	/* Crossing a page boundary? */
	if (((addr + bytes - 1) ^ addr) & PAGE_MASK) {
		int rc, now;

		now = -addr & ~PAGE_MASK;
		rc = emulator_write_emulated_onepage(addr, val, now, vcpu);
		if (rc != X86EMUL_CONTINUE)
			return rc;
		addr += now;
		val += now;
		bytes -= now;
	}
	return emulator_write_emulated_onepage(addr, val, bytes, vcpu);
}
EXPORT_SYMBOL_GPL(emulator_write_emulated);

static int emulator_cmpxchg_emulated(unsigned long addr,
				     const void *old,
				     const void *new,
				     unsigned int bytes,
				     struct kvm_vcpu *vcpu)
{
	printk_once(KERN_WARNING "kvm: emulating exchange as write\n");
#ifndef CONFIG_X86_64
	/* guests cmpxchg8b have to be emulated atomically */
	if (bytes == 8) {
		gpa_t gpa;
		struct page *page;
		char *kaddr;
		u64 val;

		gpa = vcpu->arch.mmu.gva_to_gpa(vcpu, addr);

		if (gpa == UNMAPPED_GVA ||
		   (gpa & PAGE_MASK) == APIC_DEFAULT_PHYS_BASE)
			goto emul_write;

		if (((gpa + bytes - 1) & PAGE_MASK) != (gpa & PAGE_MASK))
			goto emul_write;

		val = *(u64 *)new;

		page = gfn_to_page(vcpu->kvm, gpa >> PAGE_SHIFT);

		kaddr = kmap_atomic(page, KM_USER0);
		set_64bit((u64 *)(kaddr + offset_in_page(gpa)), val);
		kunmap_atomic(kaddr, KM_USER0);
		kvm_release_page_dirty(page);
	}
emul_write:
#endif

	return emulator_write_emulated(addr, new, bytes, vcpu);
}

static unsigned long get_segment_base(struct kvm_vcpu *vcpu, int seg)
{
	return kvm_x86_ops->get_segment_base(vcpu, seg);
}

int emulate_invlpg(struct kvm_vcpu *vcpu, gva_t address)
{
	kvm_mmu_invlpg(vcpu, address);
	return X86EMUL_CONTINUE;
}

int emulate_clts(struct kvm_vcpu *vcpu)
{
	kvm_x86_ops->set_cr0(vcpu, vcpu->arch.cr0 & ~X86_CR0_TS);
	return X86EMUL_CONTINUE;
}

int emulator_get_dr(struct x86_emulate_ctxt *ctxt, int dr, unsigned long *dest)
{
	struct kvm_vcpu *vcpu = ctxt->vcpu;

	switch (dr) {
	case 0 ... 3:
		*dest = kvm_x86_ops->get_dr(vcpu, dr);
		return X86EMUL_CONTINUE;
	default:
		pr_unimpl(vcpu, "%s: unexpected dr %u\n", __func__, dr);
		return X86EMUL_UNHANDLEABLE;
	}
}

int emulator_set_dr(struct x86_emulate_ctxt *ctxt, int dr, unsigned long value)
{
	unsigned long mask = (ctxt->mode == X86EMUL_MODE_PROT64) ? ~0ULL : ~0U;
	int exception;

	kvm_x86_ops->set_dr(ctxt->vcpu, dr, value & mask, &exception);
	if (exception) {
		/* FIXME: better handling */
		return X86EMUL_UNHANDLEABLE;
	}
	return X86EMUL_CONTINUE;
}

void kvm_report_emulation_failure(struct kvm_vcpu *vcpu, const char *context)
{
	u8 opcodes[4];
	unsigned long rip = kvm_rip_read(vcpu);
	unsigned long rip_linear;

	if (!printk_ratelimit())
		return;

	rip_linear = rip + get_segment_base(vcpu, VCPU_SREG_CS);

	kvm_read_guest_virt(rip_linear, (void *)opcodes, 4, vcpu);

	printk(KERN_ERR "emulation failed (%s) rip %lx %02x %02x %02x %02x\n",
	       context, rip, opcodes[0], opcodes[1], opcodes[2], opcodes[3]);
}
EXPORT_SYMBOL_GPL(kvm_report_emulation_failure);

static struct x86_emulate_ops emulate_ops = {
	.read_std            = kvm_read_guest_virt,
	.read_emulated       = emulator_read_emulated,
	.write_emulated      = emulator_write_emulated,
	.cmpxchg_emulated    = emulator_cmpxchg_emulated,
};

static void cache_all_regs(struct kvm_vcpu *vcpu)
{
	kvm_register_read(vcpu, VCPU_REGS_RAX);
	kvm_register_read(vcpu, VCPU_REGS_RSP);
	kvm_register_read(vcpu, VCPU_REGS_RIP);
	vcpu->arch.regs_dirty = ~0;
}

int emulate_instruction(struct kvm_vcpu *vcpu,
			unsigned long cr2,
			u16 error_code,
			int emulation_type)
{
	int r, shadow_mask;
	struct decode_cache *c;
	struct kvm_run *run = vcpu->run;

	kvm_clear_exception_queue(vcpu);
	vcpu->arch.mmio_fault_cr2 = cr2;
	/*
	 * TODO: fix emulate.c to use guest_read/write_register
	 * instead of direct ->regs accesses, can save hundred cycles
	 * on Intel for instructions that don't read/change RSP, for
	 * for example.
	 */
	cache_all_regs(vcpu);

	vcpu->mmio_is_write = 0;
	vcpu->arch.pio.string = 0;

	if (!(emulation_type & EMULTYPE_NO_DECODE)) {
		int cs_db, cs_l;
		kvm_x86_ops->get_cs_db_l_bits(vcpu, &cs_db, &cs_l);

		vcpu->arch.emulate_ctxt.vcpu = vcpu;
		vcpu->arch.emulate_ctxt.eflags = kvm_x86_ops->get_rflags(vcpu);
		vcpu->arch.emulate_ctxt.mode =
			(vcpu->arch.emulate_ctxt.eflags & X86_EFLAGS_VM)
			? X86EMUL_MODE_REAL : cs_l
			? X86EMUL_MODE_PROT64 :	cs_db
			? X86EMUL_MODE_PROT32 : X86EMUL_MODE_PROT16;

		r = x86_decode_insn(&vcpu->arch.emulate_ctxt, &emulate_ops);

		/* Only allow emulation of specific instructions on #UD
		 * (namely VMMCALL, sysenter, sysexit, syscall)*/
		c = &vcpu->arch.emulate_ctxt.decode;
		if (emulation_type & EMULTYPE_TRAP_UD) {
			if (!c->twobyte)
				return EMULATE_FAIL;
			switch (c->b) {
			case 0x01: /* VMMCALL */
				if (c->modrm_mod != 3 || c->modrm_rm != 1)
					return EMULATE_FAIL;
				break;
			case 0x34: /* sysenter */
			case 0x35: /* sysexit */
				if (c->modrm_mod != 0 || c->modrm_rm != 0)
					return EMULATE_FAIL;
				break;
			case 0x05: /* syscall */
				if (c->modrm_mod != 0 || c->modrm_rm != 0)
					return EMULATE_FAIL;
				break;
			default:
				return EMULATE_FAIL;
			}

			if (!(c->modrm_reg == 0 || c->modrm_reg == 3))
				return EMULATE_FAIL;
		}

		++vcpu->stat.insn_emulation;
		if (r)  {
			++vcpu->stat.insn_emulation_fail;
			if (kvm_mmu_unprotect_page_virt(vcpu, cr2))
				return EMULATE_DONE;
			return EMULATE_FAIL;
		}
	}

	if (emulation_type & EMULTYPE_SKIP) {
		kvm_rip_write(vcpu, vcpu->arch.emulate_ctxt.decode.eip);
		return EMULATE_DONE;
	}

	r = x86_emulate_insn(&vcpu->arch.emulate_ctxt, &emulate_ops);
	shadow_mask = vcpu->arch.emulate_ctxt.interruptibility;

	if (r == 0)
		kvm_x86_ops->set_interrupt_shadow(vcpu, shadow_mask);

	if (vcpu->arch.pio.string)
		return EMULATE_DO_MMIO;

	if ((r || vcpu->mmio_is_write) && run) {
		run->exit_reason = KVM_EXIT_MMIO;
		run->mmio.phys_addr = vcpu->mmio_phys_addr;
		memcpy(run->mmio.data, vcpu->mmio_data, 8);
		run->mmio.len = vcpu->mmio_size;
		run->mmio.is_write = vcpu->mmio_is_write;
	}

	if (r) {
		if (kvm_mmu_unprotect_page_virt(vcpu, cr2))
			return EMULATE_DONE;
		if (!vcpu->mmio_needed) {
			kvm_report_emulation_failure(vcpu, "mmio");
			return EMULATE_FAIL;
		}
		return EMULATE_DO_MMIO;
	}

	kvm_x86_ops->set_rflags(vcpu, vcpu->arch.emulate_ctxt.eflags);

	if (vcpu->mmio_is_write) {
		vcpu->mmio_needed = 0;
		return EMULATE_DO_MMIO;
	}

	return EMULATE_DONE;
}
EXPORT_SYMBOL_GPL(emulate_instruction);

static int pio_copy_data(struct kvm_vcpu *vcpu)
{
	void *p = vcpu->arch.pio_data;
	gva_t q = vcpu->arch.pio.guest_gva;
	unsigned bytes;
	int ret;

	bytes = vcpu->arch.pio.size * vcpu->arch.pio.cur_count;
	if (vcpu->arch.pio.in)
		ret = kvm_write_guest_virt(q, p, bytes, vcpu);
	else
		ret = kvm_read_guest_virt(q, p, bytes, vcpu);
	return ret;
}

int complete_pio(struct kvm_vcpu *vcpu)
{
	struct kvm_pio_request *io = &vcpu->arch.pio;
	long delta;
	int r;
	unsigned long val;

	if (!io->string) {
		if (io->in) {
			val = kvm_register_read(vcpu, VCPU_REGS_RAX);
			memcpy(&val, vcpu->arch.pio_data, io->size);
			kvm_register_write(vcpu, VCPU_REGS_RAX, val);
		}
	} else {
		if (io->in) {
			r = pio_copy_data(vcpu);
			if (r)
				return r;
		}

		delta = 1;
		if (io->rep) {
			delta *= io->cur_count;
			/*
			 * The size of the register should really depend on
			 * current address size.
			 */
			val = kvm_register_read(vcpu, VCPU_REGS_RCX);
			val -= delta;
			kvm_register_write(vcpu, VCPU_REGS_RCX, val);
		}
		if (io->down)
			delta = -delta;
		delta *= io->size;
		if (io->in) {
			val = kvm_register_read(vcpu, VCPU_REGS_RDI);
			val += delta;
			kvm_register_write(vcpu, VCPU_REGS_RDI, val);
		} else {
			val = kvm_register_read(vcpu, VCPU_REGS_RSI);
			val += delta;
			kvm_register_write(vcpu, VCPU_REGS_RSI, val);
		}
	}

	io->count -= io->cur_count;
	io->cur_count = 0;

	return 0;
}

static int kernel_pio(struct kvm_vcpu *vcpu, void *pd)
{
	/* TODO: String I/O for in kernel device */
	int r;

	if (vcpu->arch.pio.in)
		r = kvm_io_bus_read(&vcpu->kvm->pio_bus, vcpu->arch.pio.port,
				    vcpu->arch.pio.size, pd);
	else
		r = kvm_io_bus_write(&vcpu->kvm->pio_bus, vcpu->arch.pio.port,
				     vcpu->arch.pio.size, pd);
	return r;
}

static int pio_string_write(struct kvm_vcpu *vcpu)
{
	struct kvm_pio_request *io = &vcpu->arch.pio;
	void *pd = vcpu->arch.pio_data;
	int i, r = 0;

	for (i = 0; i < io->cur_count; i++) {
		if (kvm_io_bus_write(&vcpu->kvm->pio_bus,
				     io->port, io->size, pd)) {
			r = -EOPNOTSUPP;
			break;
		}
		pd += io->size;
	}
	return r;
}

int kvm_emulate_pio(struct kvm_vcpu *vcpu, int in, int size, unsigned port)
{
	unsigned long val;

	vcpu->run->exit_reason = KVM_EXIT_IO;
	vcpu->run->io.direction = in ? KVM_EXIT_IO_IN : KVM_EXIT_IO_OUT;
	vcpu->run->io.size = vcpu->arch.pio.size = size;
	vcpu->run->io.data_offset = KVM_PIO_PAGE_OFFSET * PAGE_SIZE;
	vcpu->run->io.count = vcpu->arch.pio.count = vcpu->arch.pio.cur_count = 1;
	vcpu->run->io.port = vcpu->arch.pio.port = port;
	vcpu->arch.pio.in = in;
	vcpu->arch.pio.string = 0;
	vcpu->arch.pio.down = 0;
	vcpu->arch.pio.rep = 0;

	trace_kvm_pio(vcpu->run->io.direction == KVM_EXIT_IO_OUT, port,
		      size, 1);

	val = kvm_register_read(vcpu, VCPU_REGS_RAX);
	memcpy(vcpu->arch.pio_data, &val, 4);

	if (!kernel_pio(vcpu, vcpu->arch.pio_data)) {
		complete_pio(vcpu);
		return 1;
	}
	return 0;
}
EXPORT_SYMBOL_GPL(kvm_emulate_pio);

int kvm_emulate_pio_string(struct kvm_vcpu *vcpu, int in,
		  int size, unsigned long count, int down,
		  gva_t address, int rep, unsigned port)
{
	unsigned now, in_page;
	int ret = 0;

	vcpu->run->exit_reason = KVM_EXIT_IO;
	vcpu->run->io.direction = in ? KVM_EXIT_IO_IN : KVM_EXIT_IO_OUT;
	vcpu->run->io.size = vcpu->arch.pio.size = size;
	vcpu->run->io.data_offset = KVM_PIO_PAGE_OFFSET * PAGE_SIZE;
	vcpu->run->io.count = vcpu->arch.pio.count = vcpu->arch.pio.cur_count = count;
	vcpu->run->io.port = vcpu->arch.pio.port = port;
	vcpu->arch.pio.in = in;
	vcpu->arch.pio.string = 1;
	vcpu->arch.pio.down = down;
	vcpu->arch.pio.rep = rep;

	trace_kvm_pio(vcpu->run->io.direction == KVM_EXIT_IO_OUT, port,
		      size, count);

	if (!count) {
		kvm_x86_ops->skip_emulated_instruction(vcpu);
		return 1;
	}

	if (!down)
		in_page = PAGE_SIZE - offset_in_page(address);
	else
		in_page = offset_in_page(address) + size;
	now = min(count, (unsigned long)in_page / size);
	if (!now)
		now = 1;
	if (down) {
		/*
		 * String I/O in reverse.  Yuck.  Kill the guest, fix later.
		 */
		pr_unimpl(vcpu, "guest string pio down\n");
		kvm_inject_gp(vcpu, 0);
		return 1;
	}
	vcpu->run->io.count = now;
	vcpu->arch.pio.cur_count = now;

	if (vcpu->arch.pio.cur_count == vcpu->arch.pio.count)
		kvm_x86_ops->skip_emulated_instruction(vcpu);

	vcpu->arch.pio.guest_gva = address;

	if (!vcpu->arch.pio.in) {
		/* string PIO write */
		ret = pio_copy_data(vcpu);
		if (ret == X86EMUL_PROPAGATE_FAULT) {
			kvm_inject_gp(vcpu, 0);
			return 1;
		}
		if (ret == 0 && !pio_string_write(vcpu)) {
			complete_pio(vcpu);
			if (vcpu->arch.pio.count == 0)
				ret = 1;
		}
	}
	/* no string PIO read support yet */

	return ret;
}
EXPORT_SYMBOL_GPL(kvm_emulate_pio_string);

static void bounce_off(void *info)
{
	/* nothing */
}

static unsigned int  ref_freq;
static unsigned long tsc_khz_ref;

static int kvmclock_cpufreq_notifier(struct notifier_block *nb, unsigned long val,
				     void *data)
{
	struct cpufreq_freqs *freq = data;
	struct kvm *kvm;
	struct kvm_vcpu *vcpu;
	int i, send_ipi = 0;

	if (!ref_freq)
		ref_freq = freq->old;

	if (val == CPUFREQ_PRECHANGE && freq->old > freq->new)
		return 0;
	if (val == CPUFREQ_POSTCHANGE && freq->old < freq->new)
		return 0;
	per_cpu(cpu_tsc_khz, freq->cpu) = cpufreq_scale(tsc_khz_ref, ref_freq, freq->new);

	spin_lock(&kvm_lock);
	list_for_each_entry(kvm, &vm_list, vm_list) {
		kvm_for_each_vcpu(i, vcpu, kvm) {
			if (vcpu->cpu != freq->cpu)
				continue;
			if (!kvm_request_guest_time_update(vcpu))
				continue;
			if (vcpu->cpu != smp_processor_id())
				send_ipi++;
		}
	}
	spin_unlock(&kvm_lock);

	if (freq->old < freq->new && send_ipi) {
		/*
		 * We upscale the frequency.  Must make the guest
		 * doesn't see old kvmclock values while running with
		 * the new frequency, otherwise we risk the guest sees
		 * time go backwards.
		 *
		 * In case we update the frequency for another cpu
		 * (which might be in guest context) send an interrupt
		 * to kick the cpu out of guest context.  Next time
		 * guest context is entered kvmclock will be updated,
		 * so the guest will not see stale values.
		 */
		smp_call_function_single(freq->cpu, bounce_off, NULL, 1);
	}
	return 0;
}

static struct notifier_block kvmclock_cpufreq_notifier_block = {
        .notifier_call  = kvmclock_cpufreq_notifier
};

int kvm_arch_init(void *opaque)
{
	int r, cpu;
	struct kvm_x86_ops *ops = (struct kvm_x86_ops *)opaque;

	if (kvm_x86_ops) {
		printk(KERN_ERR "kvm: already loaded the other module\n");
		r = -EEXIST;
		goto out;
	}

	if (!ops->cpu_has_kvm_support()) {
		printk(KERN_ERR "kvm: no hardware support\n");
		r = -EOPNOTSUPP;
		goto out;
	}
	if (ops->disabled_by_bios()) {
		printk(KERN_ERR "kvm: disabled by bios\n");
		r = -EOPNOTSUPP;
		goto out;
	}

	r = kvm_mmu_module_init();
	if (r)
		goto out;

	kvm_init_msr_list();

	kvm_x86_ops = ops;
	kvm_mmu_set_nonpresent_ptes(0ull, 0ull);
	kvm_mmu_set_base_ptes(PT_PRESENT_MASK);
	kvm_mmu_set_mask_ptes(PT_USER_MASK, PT_ACCESSED_MASK,
			PT_DIRTY_MASK, PT64_NX_MASK, 0);

	for_each_possible_cpu(cpu)
		per_cpu(cpu_tsc_khz, cpu) = tsc_khz;
	if (!boot_cpu_has(X86_FEATURE_CONSTANT_TSC)) {
		tsc_khz_ref = tsc_khz;
		cpufreq_register_notifier(&kvmclock_cpufreq_notifier_block,
					  CPUFREQ_TRANSITION_NOTIFIER);
	}

	return 0;

out:
	return r;
}

void kvm_arch_exit(void)
{
	if (!boot_cpu_has(X86_FEATURE_CONSTANT_TSC))
		cpufreq_unregister_notifier(&kvmclock_cpufreq_notifier_block,
					    CPUFREQ_TRANSITION_NOTIFIER);
	kvm_x86_ops = NULL;
	kvm_mmu_module_exit();
}

int kvm_emulate_halt(struct kvm_vcpu *vcpu)
{
	++vcpu->stat.halt_exits;
	if (irqchip_in_kernel(vcpu->kvm)) {
		vcpu->arch.mp_state = KVM_MP_STATE_HALTED;
		return 1;
	} else {
		vcpu->run->exit_reason = KVM_EXIT_HLT;
		return 0;
	}
}
EXPORT_SYMBOL_GPL(kvm_emulate_halt);

static inline gpa_t hc_gpa(struct kvm_vcpu *vcpu, unsigned long a0,
			   unsigned long a1)
{
	if (is_long_mode(vcpu))
		return a0;
	else
		return a0 | ((gpa_t)a1 << 32);
}

int kvm_emulate_hypercall(struct kvm_vcpu *vcpu)
{
	unsigned long nr, a0, a1, a2, a3, ret;
	int r = 1;

	nr = kvm_register_read(vcpu, VCPU_REGS_RAX);
	a0 = kvm_register_read(vcpu, VCPU_REGS_RBX);
	a1 = kvm_register_read(vcpu, VCPU_REGS_RCX);
	a2 = kvm_register_read(vcpu, VCPU_REGS_RDX);
	a3 = kvm_register_read(vcpu, VCPU_REGS_RSI);

	trace_kvm_hypercall(nr, a0, a1, a2, a3);

	if (!is_long_mode(vcpu)) {
		nr &= 0xFFFFFFFF;
		a0 &= 0xFFFFFFFF;
		a1 &= 0xFFFFFFFF;
		a2 &= 0xFFFFFFFF;
		a3 &= 0xFFFFFFFF;
	}

	if (kvm_x86_ops->get_cpl(vcpu) != 0) {
		ret = -KVM_EPERM;
		goto out;
	}

	switch (nr) {
	case KVM_HC_VAPIC_POLL_IRQ:
		ret = 0;
		break;
	case KVM_HC_MMU_OP:
		r = kvm_pv_mmu_op(vcpu, a0, hc_gpa(vcpu, a1, a2), &ret);
		break;
	default:
		ret = -KVM_ENOSYS;
		break;
	}
out:
	kvm_register_write(vcpu, VCPU_REGS_RAX, ret);
	++vcpu->stat.hypercalls;
	return r;
}
EXPORT_SYMBOL_GPL(kvm_emulate_hypercall);

int kvm_fix_hypercall(struct kvm_vcpu *vcpu)
{
	char instruction[3];
	int ret = 0;
	unsigned long rip = kvm_rip_read(vcpu);


	/*
	 * Blow out the MMU to ensure that no other VCPU has an active mapping
	 * to ensure that the updated hypercall appears atomically across all
	 * VCPUs.
	 */
	kvm_mmu_zap_all(vcpu->kvm);

	kvm_x86_ops->patch_hypercall(vcpu, instruction);
	if (emulator_write_emulated(rip, instruction, 3, vcpu)
	    != X86EMUL_CONTINUE)
		ret = -EFAULT;

	return ret;
}

static u64 mk_cr_64(u64 curr_cr, u32 new_val)
{
	return (curr_cr & ~((1ULL << 32) - 1)) | new_val;
}

void realmode_lgdt(struct kvm_vcpu *vcpu, u16 limit, unsigned long base)
{
	struct descriptor_table dt = { limit, base };

	kvm_x86_ops->set_gdt(vcpu, &dt);
}

void realmode_lidt(struct kvm_vcpu *vcpu, u16 limit, unsigned long base)
{
	struct descriptor_table dt = { limit, base };

	kvm_x86_ops->set_idt(vcpu, &dt);
}

void realmode_lmsw(struct kvm_vcpu *vcpu, unsigned long msw,
		   unsigned long *rflags)
{
	kvm_lmsw(vcpu, msw);
	*rflags = kvm_x86_ops->get_rflags(vcpu);
}

unsigned long realmode_get_cr(struct kvm_vcpu *vcpu, int cr)
{
	unsigned long value;

	kvm_x86_ops->decache_cr4_guest_bits(vcpu);
	switch (cr) {
	case 0:
		value = vcpu->arch.cr0;
		break;
	case 2:
		value = vcpu->arch.cr2;
		break;
	case 3:
		value = vcpu->arch.cr3;
		break;
	case 4:
		value = vcpu->arch.cr4;
		break;
	case 8:
		value = kvm_get_cr8(vcpu);
		break;
	default:
		vcpu_printf(vcpu, "%s: unexpected cr %u\n", __func__, cr);
		return 0;
	}

	return value;
}

void realmode_set_cr(struct kvm_vcpu *vcpu, int cr, unsigned long val,
		     unsigned long *rflags)
{
	switch (cr) {
	case 0:
		kvm_set_cr0(vcpu, mk_cr_64(vcpu->arch.cr0, val));
		*rflags = kvm_x86_ops->get_rflags(vcpu);
		break;
	case 2:
		vcpu->arch.cr2 = val;
		break;
	case 3:
		kvm_set_cr3(vcpu, val);
		break;
	case 4:
		kvm_set_cr4(vcpu, mk_cr_64(vcpu->arch.cr4, val));
		break;
	case 8:
		kvm_set_cr8(vcpu, val & 0xfUL);
		break;
	default:
		vcpu_printf(vcpu, "%s: unexpected cr %u\n", __func__, cr);
	}
}

static int move_to_next_stateful_cpuid_entry(struct kvm_vcpu *vcpu, int i)
{
	struct kvm_cpuid_entry2 *e = &vcpu->arch.cpuid_entries[i];
	int j, nent = vcpu->arch.cpuid_nent;

	e->flags &= ~KVM_CPUID_FLAG_STATE_READ_NEXT;
	/* when no next entry is found, the current entry[i] is reselected */
	for (j = i + 1; ; j = (j + 1) % nent) {
		struct kvm_cpuid_entry2 *ej = &vcpu->arch.cpuid_entries[j];
		if (ej->function == e->function) {
			ej->flags |= KVM_CPUID_FLAG_STATE_READ_NEXT;
			return j;
		}
	}
	return 0; /* silence gcc, even though control never reaches here */
}

/* find an entry with matching function, matching index (if needed), and that
 * should be read next (if it's stateful) */
static int is_matching_cpuid_entry(struct kvm_cpuid_entry2 *e,
	u32 function, u32 index)
{
	if (e->function != function)
		return 0;
	if ((e->flags & KVM_CPUID_FLAG_SIGNIFCANT_INDEX) && e->index != index)
		return 0;
	if ((e->flags & KVM_CPUID_FLAG_STATEFUL_FUNC) &&
	    !(e->flags & KVM_CPUID_FLAG_STATE_READ_NEXT))
		return 0;
	return 1;
}

struct kvm_cpuid_entry2 *kvm_find_cpuid_entry(struct kvm_vcpu *vcpu,
					      u32 function, u32 index)
{
	int i;
	struct kvm_cpuid_entry2 *best = NULL;

	for (i = 0; i < vcpu->arch.cpuid_nent; ++i) {
		struct kvm_cpuid_entry2 *e;

		e = &vcpu->arch.cpuid_entries[i];
		if (is_matching_cpuid_entry(e, function, index)) {
			if (e->flags & KVM_CPUID_FLAG_STATEFUL_FUNC)
				move_to_next_stateful_cpuid_entry(vcpu, i);
			best = e;
			break;
		}
		/*
		 * Both basic or both extended?
		 */
		if (((e->function ^ function) & 0x80000000) == 0)
			if (!best || e->function > best->function)
				best = e;
	}
	return best;
}

int cpuid_maxphyaddr(struct kvm_vcpu *vcpu)
{
	struct kvm_cpuid_entry2 *best;

	best = kvm_find_cpuid_entry(vcpu, 0x80000008, 0);
	if (best)
		return best->eax & 0xff;
	return 36;
}

void kvm_emulate_cpuid(struct kvm_vcpu *vcpu)
{
	u32 function, index;
	struct kvm_cpuid_entry2 *best;

	function = kvm_register_read(vcpu, VCPU_REGS_RAX);
	index = kvm_register_read(vcpu, VCPU_REGS_RCX);
	kvm_register_write(vcpu, VCPU_REGS_RAX, 0);
	kvm_register_write(vcpu, VCPU_REGS_RBX, 0);
	kvm_register_write(vcpu, VCPU_REGS_RCX, 0);
	kvm_register_write(vcpu, VCPU_REGS_RDX, 0);
	best = kvm_find_cpuid_entry(vcpu, function, index);
	if (best) {
		kvm_register_write(vcpu, VCPU_REGS_RAX, best->eax);
		kvm_register_write(vcpu, VCPU_REGS_RBX, best->ebx);
		kvm_register_write(vcpu, VCPU_REGS_RCX, best->ecx);
		kvm_register_write(vcpu, VCPU_REGS_RDX, best->edx);
	}
	kvm_x86_ops->skip_emulated_instruction(vcpu);
	trace_kvm_cpuid(function,
			kvm_register_read(vcpu, VCPU_REGS_RAX),
			kvm_register_read(vcpu, VCPU_REGS_RBX),
			kvm_register_read(vcpu, VCPU_REGS_RCX),
			kvm_register_read(vcpu, VCPU_REGS_RDX));
}
EXPORT_SYMBOL_GPL(kvm_emulate_cpuid);

/*
 * Check if userspace requested an interrupt window, and that the
 * interrupt window is open.
 *
 * No need to exit to userspace if we already have an interrupt queued.
 */
static int dm_request_for_irq_injection(struct kvm_vcpu *vcpu)
{
	return (!irqchip_in_kernel(vcpu->kvm) && !kvm_cpu_has_interrupt(vcpu) &&
		vcpu->run->request_interrupt_window &&
		kvm_arch_interrupt_allowed(vcpu));
}

static void post_kvm_run_save(struct kvm_vcpu *vcpu)
{
	struct kvm_run *kvm_run = vcpu->run;

	kvm_run->if_flag = (kvm_x86_ops->get_rflags(vcpu) & X86_EFLAGS_IF) != 0;
	kvm_run->cr8 = kvm_get_cr8(vcpu);
	kvm_run->apic_base = kvm_get_apic_base(vcpu);
	if (irqchip_in_kernel(vcpu->kvm))
		kvm_run->ready_for_interrupt_injection = 1;
	else
		kvm_run->ready_for_interrupt_injection =
			kvm_arch_interrupt_allowed(vcpu) &&
			!kvm_cpu_has_interrupt(vcpu) &&
			!kvm_event_needs_reinjection(vcpu);
}

static void vapic_enter(struct kvm_vcpu *vcpu)
{
	struct kvm_lapic *apic = vcpu->arch.apic;
	struct page *page;

	if (!apic || !apic->vapic_addr)
		return;

	page = gfn_to_page(vcpu->kvm, apic->vapic_addr >> PAGE_SHIFT);

	vcpu->arch.apic->vapic_page = page;
}

static void vapic_exit(struct kvm_vcpu *vcpu)
{
	struct kvm_lapic *apic = vcpu->arch.apic;

	if (!apic || !apic->vapic_addr)
		return;

	down_read(&vcpu->kvm->slots_lock);
	kvm_release_page_dirty(apic->vapic_page);
	mark_page_dirty(vcpu->kvm, apic->vapic_addr >> PAGE_SHIFT);
	up_read(&vcpu->kvm->slots_lock);
}

static void update_cr8_intercept(struct kvm_vcpu *vcpu)
{
	int max_irr, tpr;

	if (!kvm_x86_ops->update_cr8_intercept)
		return;

	if (!vcpu->arch.apic)
		return;

	if (!vcpu->arch.apic->vapic_addr)
		max_irr = kvm_lapic_find_highest_irr(vcpu);
	else
		max_irr = -1;

	if (max_irr != -1)
		max_irr >>= 4;

	tpr = kvm_lapic_get_cr8(vcpu);

	kvm_x86_ops->update_cr8_intercept(vcpu, tpr, max_irr);
}

<<<<<<< HEAD
static void inject_pending_event(struct kvm_vcpu *vcpu)
=======
static void inject_pending_event(struct kvm_vcpu *vcpu, struct kvm_run *kvm_run)
>>>>>>> 18240904
{
	/* try to reinject previous events if any */
	if (vcpu->arch.exception.pending) {
		kvm_x86_ops->queue_exception(vcpu, vcpu->arch.exception.nr,
					  vcpu->arch.exception.has_error_code,
					  vcpu->arch.exception.error_code);
		return;
	}

	if (vcpu->arch.nmi_injected) {
		kvm_x86_ops->set_nmi(vcpu);
		return;
	}

	if (vcpu->arch.interrupt.pending) {
		kvm_x86_ops->set_irq(vcpu);
		return;
	}

	/* try to inject new event if pending */
	if (vcpu->arch.nmi_pending) {
		if (kvm_x86_ops->nmi_allowed(vcpu)) {
			vcpu->arch.nmi_pending = false;
			vcpu->arch.nmi_injected = true;
			kvm_x86_ops->set_nmi(vcpu);
		}
	} else if (kvm_cpu_has_interrupt(vcpu)) {
		if (kvm_x86_ops->interrupt_allowed(vcpu)) {
			kvm_queue_interrupt(vcpu, kvm_cpu_get_interrupt(vcpu),
					    false);
			kvm_x86_ops->set_irq(vcpu);
		}
	}
}

static int vcpu_enter_guest(struct kvm_vcpu *vcpu)
{
	int r;
	bool req_int_win = !irqchip_in_kernel(vcpu->kvm) &&
		vcpu->run->request_interrupt_window;

	if (vcpu->requests)
		if (test_and_clear_bit(KVM_REQ_MMU_RELOAD, &vcpu->requests))
			kvm_mmu_unload(vcpu);

	r = kvm_mmu_reload(vcpu);
	if (unlikely(r))
		goto out;

	if (vcpu->requests) {
		if (test_and_clear_bit(KVM_REQ_MIGRATE_TIMER, &vcpu->requests))
			__kvm_migrate_timers(vcpu);
		if (test_and_clear_bit(KVM_REQ_KVMCLOCK_UPDATE, &vcpu->requests))
			kvm_write_guest_time(vcpu);
		if (test_and_clear_bit(KVM_REQ_MMU_SYNC, &vcpu->requests))
			kvm_mmu_sync_roots(vcpu);
		if (test_and_clear_bit(KVM_REQ_TLB_FLUSH, &vcpu->requests))
			kvm_x86_ops->tlb_flush(vcpu);
		if (test_and_clear_bit(KVM_REQ_REPORT_TPR_ACCESS,
				       &vcpu->requests)) {
			vcpu->run->exit_reason = KVM_EXIT_TPR_ACCESS;
			r = 0;
			goto out;
		}
		if (test_and_clear_bit(KVM_REQ_TRIPLE_FAULT, &vcpu->requests)) {
			vcpu->run->exit_reason = KVM_EXIT_SHUTDOWN;
			r = 0;
			goto out;
		}
	}

	preempt_disable();

	kvm_x86_ops->prepare_guest_switch(vcpu);
	kvm_load_guest_fpu(vcpu);

	local_irq_disable();

	clear_bit(KVM_REQ_KICK, &vcpu->requests);
	smp_mb__after_clear_bit();

	if (vcpu->requests || need_resched() || signal_pending(current)) {
		set_bit(KVM_REQ_KICK, &vcpu->requests);
		local_irq_enable();
		preempt_enable();
		r = 1;
		goto out;
	}

<<<<<<< HEAD
	inject_pending_event(vcpu);
=======
	inject_pending_event(vcpu, kvm_run);
>>>>>>> 18240904

	/* enable NMI/IRQ window open exits if needed */
	if (vcpu->arch.nmi_pending)
		kvm_x86_ops->enable_nmi_window(vcpu);
	else if (kvm_cpu_has_interrupt(vcpu) || req_int_win)
		kvm_x86_ops->enable_irq_window(vcpu);

	if (kvm_lapic_enabled(vcpu)) {
		update_cr8_intercept(vcpu);
		kvm_lapic_sync_to_vapic(vcpu);
	}

	up_read(&vcpu->kvm->slots_lock);

	kvm_guest_enter();

	if (unlikely(vcpu->arch.switch_db_regs)) {
		set_debugreg(0, 7);
		set_debugreg(vcpu->arch.eff_db[0], 0);
		set_debugreg(vcpu->arch.eff_db[1], 1);
		set_debugreg(vcpu->arch.eff_db[2], 2);
		set_debugreg(vcpu->arch.eff_db[3], 3);
	}

	trace_kvm_entry(vcpu->vcpu_id);
<<<<<<< HEAD
	kvm_x86_ops->run(vcpu);
=======
	kvm_x86_ops->run(vcpu, kvm_run);
>>>>>>> 18240904

	if (unlikely(vcpu->arch.switch_db_regs || test_thread_flag(TIF_DEBUG))) {
		set_debugreg(current->thread.debugreg0, 0);
		set_debugreg(current->thread.debugreg1, 1);
		set_debugreg(current->thread.debugreg2, 2);
		set_debugreg(current->thread.debugreg3, 3);
		set_debugreg(current->thread.debugreg6, 6);
		set_debugreg(current->thread.debugreg7, 7);
	}

	set_bit(KVM_REQ_KICK, &vcpu->requests);
	local_irq_enable();

	++vcpu->stat.exits;

	/*
	 * We must have an instruction between local_irq_enable() and
	 * kvm_guest_exit(), so the timer interrupt isn't delayed by
	 * the interrupt shadow.  The stat.exits increment will do nicely.
	 * But we need to prevent reordering, hence this barrier():
	 */
	barrier();

	kvm_guest_exit();

	preempt_enable();

	down_read(&vcpu->kvm->slots_lock);

	/*
	 * Profile KVM exit RIPs:
	 */
	if (unlikely(prof_on == KVM_PROFILING)) {
		unsigned long rip = kvm_rip_read(vcpu);
		profile_hit(KVM_PROFILING, (void *)rip);
	}


	kvm_lapic_sync_from_vapic(vcpu);

	r = kvm_x86_ops->handle_exit(vcpu);
out:
	return r;
}


static int __vcpu_run(struct kvm_vcpu *vcpu)
{
	int r;

	if (unlikely(vcpu->arch.mp_state == KVM_MP_STATE_SIPI_RECEIVED)) {
		pr_debug("vcpu %d received sipi with vector # %x\n",
			 vcpu->vcpu_id, vcpu->arch.sipi_vector);
		kvm_lapic_reset(vcpu);
		r = kvm_arch_vcpu_reset(vcpu);
		if (r)
			return r;
		vcpu->arch.mp_state = KVM_MP_STATE_RUNNABLE;
	}

	down_read(&vcpu->kvm->slots_lock);
	vapic_enter(vcpu);

	r = 1;
	while (r > 0) {
		if (vcpu->arch.mp_state == KVM_MP_STATE_RUNNABLE)
			r = vcpu_enter_guest(vcpu);
		else {
			up_read(&vcpu->kvm->slots_lock);
			kvm_vcpu_block(vcpu);
			down_read(&vcpu->kvm->slots_lock);
			if (test_and_clear_bit(KVM_REQ_UNHALT, &vcpu->requests))
			{
				switch(vcpu->arch.mp_state) {
				case KVM_MP_STATE_HALTED:
					vcpu->arch.mp_state =
						KVM_MP_STATE_RUNNABLE;
				case KVM_MP_STATE_RUNNABLE:
					break;
				case KVM_MP_STATE_SIPI_RECEIVED:
				default:
					r = -EINTR;
					break;
				}
			}
		}

		if (r <= 0)
			break;

		clear_bit(KVM_REQ_PENDING_TIMER, &vcpu->requests);
		if (kvm_cpu_has_pending_timer(vcpu))
			kvm_inject_pending_timer_irqs(vcpu);

		if (dm_request_for_irq_injection(vcpu)) {
			r = -EINTR;
			vcpu->run->exit_reason = KVM_EXIT_INTR;
			++vcpu->stat.request_irq_exits;
		}
		if (signal_pending(current)) {
			r = -EINTR;
			vcpu->run->exit_reason = KVM_EXIT_INTR;
			++vcpu->stat.signal_exits;
		}
		if (need_resched()) {
			up_read(&vcpu->kvm->slots_lock);
			kvm_resched(vcpu);
			down_read(&vcpu->kvm->slots_lock);
		}
	}

	up_read(&vcpu->kvm->slots_lock);
	post_kvm_run_save(vcpu);

	vapic_exit(vcpu);

	return r;
}

int kvm_arch_vcpu_ioctl_run(struct kvm_vcpu *vcpu, struct kvm_run *kvm_run)
{
	int r;
	sigset_t sigsaved;

	vcpu_load(vcpu);

	if (vcpu->sigset_active)
		sigprocmask(SIG_SETMASK, &vcpu->sigset, &sigsaved);

	if (unlikely(vcpu->arch.mp_state == KVM_MP_STATE_UNINITIALIZED)) {
		kvm_vcpu_block(vcpu);
		clear_bit(KVM_REQ_UNHALT, &vcpu->requests);
		r = -EAGAIN;
		goto out;
	}

	/* re-sync apic's tpr */
	if (!irqchip_in_kernel(vcpu->kvm))
		kvm_set_cr8(vcpu, kvm_run->cr8);

	if (vcpu->arch.pio.cur_count) {
		r = complete_pio(vcpu);
		if (r)
			goto out;
	}
#if CONFIG_HAS_IOMEM
	if (vcpu->mmio_needed) {
		memcpy(vcpu->mmio_data, kvm_run->mmio.data, 8);
		vcpu->mmio_read_completed = 1;
		vcpu->mmio_needed = 0;

		down_read(&vcpu->kvm->slots_lock);
		r = emulate_instruction(vcpu, vcpu->arch.mmio_fault_cr2, 0,
					EMULTYPE_NO_DECODE);
		up_read(&vcpu->kvm->slots_lock);
		if (r == EMULATE_DO_MMIO) {
			/*
			 * Read-modify-write.  Back to userspace.
			 */
			r = 0;
			goto out;
		}
	}
#endif
	if (kvm_run->exit_reason == KVM_EXIT_HYPERCALL)
		kvm_register_write(vcpu, VCPU_REGS_RAX,
				     kvm_run->hypercall.ret);

	r = __vcpu_run(vcpu);

out:
	if (vcpu->sigset_active)
		sigprocmask(SIG_SETMASK, &sigsaved, NULL);

	vcpu_put(vcpu);
	return r;
}

int kvm_arch_vcpu_ioctl_get_regs(struct kvm_vcpu *vcpu, struct kvm_regs *regs)
{
	vcpu_load(vcpu);

	regs->rax = kvm_register_read(vcpu, VCPU_REGS_RAX);
	regs->rbx = kvm_register_read(vcpu, VCPU_REGS_RBX);
	regs->rcx = kvm_register_read(vcpu, VCPU_REGS_RCX);
	regs->rdx = kvm_register_read(vcpu, VCPU_REGS_RDX);
	regs->rsi = kvm_register_read(vcpu, VCPU_REGS_RSI);
	regs->rdi = kvm_register_read(vcpu, VCPU_REGS_RDI);
	regs->rsp = kvm_register_read(vcpu, VCPU_REGS_RSP);
	regs->rbp = kvm_register_read(vcpu, VCPU_REGS_RBP);
#ifdef CONFIG_X86_64
	regs->r8 = kvm_register_read(vcpu, VCPU_REGS_R8);
	regs->r9 = kvm_register_read(vcpu, VCPU_REGS_R9);
	regs->r10 = kvm_register_read(vcpu, VCPU_REGS_R10);
	regs->r11 = kvm_register_read(vcpu, VCPU_REGS_R11);
	regs->r12 = kvm_register_read(vcpu, VCPU_REGS_R12);
	regs->r13 = kvm_register_read(vcpu, VCPU_REGS_R13);
	regs->r14 = kvm_register_read(vcpu, VCPU_REGS_R14);
	regs->r15 = kvm_register_read(vcpu, VCPU_REGS_R15);
#endif

	regs->rip = kvm_rip_read(vcpu);
	regs->rflags = kvm_x86_ops->get_rflags(vcpu);

	/*
	 * Don't leak debug flags in case they were set for guest debugging
	 */
	if (vcpu->guest_debug & KVM_GUESTDBG_SINGLESTEP)
		regs->rflags &= ~(X86_EFLAGS_TF | X86_EFLAGS_RF);

	vcpu_put(vcpu);

	return 0;
}

int kvm_arch_vcpu_ioctl_set_regs(struct kvm_vcpu *vcpu, struct kvm_regs *regs)
{
	vcpu_load(vcpu);

	kvm_register_write(vcpu, VCPU_REGS_RAX, regs->rax);
	kvm_register_write(vcpu, VCPU_REGS_RBX, regs->rbx);
	kvm_register_write(vcpu, VCPU_REGS_RCX, regs->rcx);
	kvm_register_write(vcpu, VCPU_REGS_RDX, regs->rdx);
	kvm_register_write(vcpu, VCPU_REGS_RSI, regs->rsi);
	kvm_register_write(vcpu, VCPU_REGS_RDI, regs->rdi);
	kvm_register_write(vcpu, VCPU_REGS_RSP, regs->rsp);
	kvm_register_write(vcpu, VCPU_REGS_RBP, regs->rbp);
#ifdef CONFIG_X86_64
	kvm_register_write(vcpu, VCPU_REGS_R8, regs->r8);
	kvm_register_write(vcpu, VCPU_REGS_R9, regs->r9);
	kvm_register_write(vcpu, VCPU_REGS_R10, regs->r10);
	kvm_register_write(vcpu, VCPU_REGS_R11, regs->r11);
	kvm_register_write(vcpu, VCPU_REGS_R12, regs->r12);
	kvm_register_write(vcpu, VCPU_REGS_R13, regs->r13);
	kvm_register_write(vcpu, VCPU_REGS_R14, regs->r14);
	kvm_register_write(vcpu, VCPU_REGS_R15, regs->r15);

#endif

	kvm_rip_write(vcpu, regs->rip);
	kvm_x86_ops->set_rflags(vcpu, regs->rflags);


	vcpu->arch.exception.pending = false;

	vcpu_put(vcpu);

	return 0;
}

void kvm_get_segment(struct kvm_vcpu *vcpu,
		     struct kvm_segment *var, int seg)
{
	kvm_x86_ops->get_segment(vcpu, var, seg);
}

void kvm_get_cs_db_l_bits(struct kvm_vcpu *vcpu, int *db, int *l)
{
	struct kvm_segment cs;

	kvm_get_segment(vcpu, &cs, VCPU_SREG_CS);
	*db = cs.db;
	*l = cs.l;
}
EXPORT_SYMBOL_GPL(kvm_get_cs_db_l_bits);

int kvm_arch_vcpu_ioctl_get_sregs(struct kvm_vcpu *vcpu,
				  struct kvm_sregs *sregs)
{
	struct descriptor_table dt;

	vcpu_load(vcpu);

	kvm_get_segment(vcpu, &sregs->cs, VCPU_SREG_CS);
	kvm_get_segment(vcpu, &sregs->ds, VCPU_SREG_DS);
	kvm_get_segment(vcpu, &sregs->es, VCPU_SREG_ES);
	kvm_get_segment(vcpu, &sregs->fs, VCPU_SREG_FS);
	kvm_get_segment(vcpu, &sregs->gs, VCPU_SREG_GS);
	kvm_get_segment(vcpu, &sregs->ss, VCPU_SREG_SS);

	kvm_get_segment(vcpu, &sregs->tr, VCPU_SREG_TR);
	kvm_get_segment(vcpu, &sregs->ldt, VCPU_SREG_LDTR);

	kvm_x86_ops->get_idt(vcpu, &dt);
	sregs->idt.limit = dt.limit;
	sregs->idt.base = dt.base;
	kvm_x86_ops->get_gdt(vcpu, &dt);
	sregs->gdt.limit = dt.limit;
	sregs->gdt.base = dt.base;

	kvm_x86_ops->decache_cr4_guest_bits(vcpu);
	sregs->cr0 = vcpu->arch.cr0;
	sregs->cr2 = vcpu->arch.cr2;
	sregs->cr3 = vcpu->arch.cr3;
	sregs->cr4 = vcpu->arch.cr4;
	sregs->cr8 = kvm_get_cr8(vcpu);
	sregs->efer = vcpu->arch.shadow_efer;
	sregs->apic_base = kvm_get_apic_base(vcpu);

	memset(sregs->interrupt_bitmap, 0, sizeof sregs->interrupt_bitmap);

	if (vcpu->arch.interrupt.pending && !vcpu->arch.interrupt.soft)
		set_bit(vcpu->arch.interrupt.nr,
			(unsigned long *)sregs->interrupt_bitmap);

	vcpu_put(vcpu);

	return 0;
}

int kvm_arch_vcpu_ioctl_get_mpstate(struct kvm_vcpu *vcpu,
				    struct kvm_mp_state *mp_state)
{
	vcpu_load(vcpu);
	mp_state->mp_state = vcpu->arch.mp_state;
	vcpu_put(vcpu);
	return 0;
}

int kvm_arch_vcpu_ioctl_set_mpstate(struct kvm_vcpu *vcpu,
				    struct kvm_mp_state *mp_state)
{
	vcpu_load(vcpu);
	vcpu->arch.mp_state = mp_state->mp_state;
	vcpu_put(vcpu);
	return 0;
}

static void kvm_set_segment(struct kvm_vcpu *vcpu,
			struct kvm_segment *var, int seg)
{
	kvm_x86_ops->set_segment(vcpu, var, seg);
}

static void seg_desct_to_kvm_desct(struct desc_struct *seg_desc, u16 selector,
				   struct kvm_segment *kvm_desct)
{
	kvm_desct->base = get_desc_base(seg_desc);
	kvm_desct->limit = get_desc_limit(seg_desc);
	if (seg_desc->g) {
		kvm_desct->limit <<= 12;
		kvm_desct->limit |= 0xfff;
	}
	kvm_desct->selector = selector;
	kvm_desct->type = seg_desc->type;
	kvm_desct->present = seg_desc->p;
	kvm_desct->dpl = seg_desc->dpl;
	kvm_desct->db = seg_desc->d;
	kvm_desct->s = seg_desc->s;
	kvm_desct->l = seg_desc->l;
	kvm_desct->g = seg_desc->g;
	kvm_desct->avl = seg_desc->avl;
	if (!selector)
		kvm_desct->unusable = 1;
	else
		kvm_desct->unusable = 0;
	kvm_desct->padding = 0;
}

static void get_segment_descriptor_dtable(struct kvm_vcpu *vcpu,
					  u16 selector,
					  struct descriptor_table *dtable)
{
	if (selector & 1 << 2) {
		struct kvm_segment kvm_seg;

		kvm_get_segment(vcpu, &kvm_seg, VCPU_SREG_LDTR);

		if (kvm_seg.unusable)
			dtable->limit = 0;
		else
			dtable->limit = kvm_seg.limit;
		dtable->base = kvm_seg.base;
	}
	else
		kvm_x86_ops->get_gdt(vcpu, dtable);
}

/* allowed just for 8 bytes segments */
static int load_guest_segment_descriptor(struct kvm_vcpu *vcpu, u16 selector,
					 struct desc_struct *seg_desc)
{
	struct descriptor_table dtable;
	u16 index = selector >> 3;

	get_segment_descriptor_dtable(vcpu, selector, &dtable);

	if (dtable.limit < index * 8 + 7) {
		kvm_queue_exception_e(vcpu, GP_VECTOR, selector & 0xfffc);
		return 1;
	}
	return kvm_read_guest_virt(dtable.base + index*8, seg_desc, sizeof(*seg_desc), vcpu);
}

/* allowed just for 8 bytes segments */
static int save_guest_segment_descriptor(struct kvm_vcpu *vcpu, u16 selector,
					 struct desc_struct *seg_desc)
{
	struct descriptor_table dtable;
	u16 index = selector >> 3;

	get_segment_descriptor_dtable(vcpu, selector, &dtable);

	if (dtable.limit < index * 8 + 7)
		return 1;
	return kvm_write_guest_virt(dtable.base + index*8, seg_desc, sizeof(*seg_desc), vcpu);
}

static u32 get_tss_base_addr(struct kvm_vcpu *vcpu,
			     struct desc_struct *seg_desc)
{
	u32 base_addr = get_desc_base(seg_desc);

	return vcpu->arch.mmu.gva_to_gpa(vcpu, base_addr);
}

static u16 get_segment_selector(struct kvm_vcpu *vcpu, int seg)
{
	struct kvm_segment kvm_seg;

	kvm_get_segment(vcpu, &kvm_seg, seg);
	return kvm_seg.selector;
}

static int load_segment_descriptor_to_kvm_desct(struct kvm_vcpu *vcpu,
						u16 selector,
						struct kvm_segment *kvm_seg)
{
	struct desc_struct seg_desc;

	if (load_guest_segment_descriptor(vcpu, selector, &seg_desc))
		return 1;
	seg_desct_to_kvm_desct(&seg_desc, selector, kvm_seg);
	return 0;
}

static int kvm_load_realmode_segment(struct kvm_vcpu *vcpu, u16 selector, int seg)
{
	struct kvm_segment segvar = {
		.base = selector << 4,
		.limit = 0xffff,
		.selector = selector,
		.type = 3,
		.present = 1,
		.dpl = 3,
		.db = 0,
		.s = 1,
		.l = 0,
		.g = 0,
		.avl = 0,
		.unusable = 0,
	};
	kvm_x86_ops->set_segment(vcpu, &segvar, seg);
	return 0;
}

static int is_vm86_segment(struct kvm_vcpu *vcpu, int seg)
{
	return (seg != VCPU_SREG_LDTR) &&
		(seg != VCPU_SREG_TR) &&
		(kvm_x86_ops->get_rflags(vcpu) & X86_EFLAGS_VM);
}

int kvm_load_segment_descriptor(struct kvm_vcpu *vcpu, u16 selector,
				int type_bits, int seg)
{
	struct kvm_segment kvm_seg;

	if (is_vm86_segment(vcpu, seg) || !(vcpu->arch.cr0 & X86_CR0_PE))
		return kvm_load_realmode_segment(vcpu, selector, seg);
	if (load_segment_descriptor_to_kvm_desct(vcpu, selector, &kvm_seg))
		return 1;
	kvm_seg.type |= type_bits;

	if (seg != VCPU_SREG_SS && seg != VCPU_SREG_CS &&
	    seg != VCPU_SREG_LDTR)
		if (!kvm_seg.s)
			kvm_seg.unusable = 1;

	kvm_set_segment(vcpu, &kvm_seg, seg);
	return 0;
}

static void save_state_to_tss32(struct kvm_vcpu *vcpu,
				struct tss_segment_32 *tss)
{
	tss->cr3 = vcpu->arch.cr3;
	tss->eip = kvm_rip_read(vcpu);
	tss->eflags = kvm_x86_ops->get_rflags(vcpu);
	tss->eax = kvm_register_read(vcpu, VCPU_REGS_RAX);
	tss->ecx = kvm_register_read(vcpu, VCPU_REGS_RCX);
	tss->edx = kvm_register_read(vcpu, VCPU_REGS_RDX);
	tss->ebx = kvm_register_read(vcpu, VCPU_REGS_RBX);
	tss->esp = kvm_register_read(vcpu, VCPU_REGS_RSP);
	tss->ebp = kvm_register_read(vcpu, VCPU_REGS_RBP);
	tss->esi = kvm_register_read(vcpu, VCPU_REGS_RSI);
	tss->edi = kvm_register_read(vcpu, VCPU_REGS_RDI);
	tss->es = get_segment_selector(vcpu, VCPU_SREG_ES);
	tss->cs = get_segment_selector(vcpu, VCPU_SREG_CS);
	tss->ss = get_segment_selector(vcpu, VCPU_SREG_SS);
	tss->ds = get_segment_selector(vcpu, VCPU_SREG_DS);
	tss->fs = get_segment_selector(vcpu, VCPU_SREG_FS);
	tss->gs = get_segment_selector(vcpu, VCPU_SREG_GS);
	tss->ldt_selector = get_segment_selector(vcpu, VCPU_SREG_LDTR);
}

static int load_state_from_tss32(struct kvm_vcpu *vcpu,
				  struct tss_segment_32 *tss)
{
	kvm_set_cr3(vcpu, tss->cr3);

	kvm_rip_write(vcpu, tss->eip);
	kvm_x86_ops->set_rflags(vcpu, tss->eflags | 2);

	kvm_register_write(vcpu, VCPU_REGS_RAX, tss->eax);
	kvm_register_write(vcpu, VCPU_REGS_RCX, tss->ecx);
	kvm_register_write(vcpu, VCPU_REGS_RDX, tss->edx);
	kvm_register_write(vcpu, VCPU_REGS_RBX, tss->ebx);
	kvm_register_write(vcpu, VCPU_REGS_RSP, tss->esp);
	kvm_register_write(vcpu, VCPU_REGS_RBP, tss->ebp);
	kvm_register_write(vcpu, VCPU_REGS_RSI, tss->esi);
	kvm_register_write(vcpu, VCPU_REGS_RDI, tss->edi);

	if (kvm_load_segment_descriptor(vcpu, tss->ldt_selector, 0, VCPU_SREG_LDTR))
		return 1;

	if (kvm_load_segment_descriptor(vcpu, tss->es, 1, VCPU_SREG_ES))
		return 1;

	if (kvm_load_segment_descriptor(vcpu, tss->cs, 9, VCPU_SREG_CS))
		return 1;

	if (kvm_load_segment_descriptor(vcpu, tss->ss, 1, VCPU_SREG_SS))
		return 1;

	if (kvm_load_segment_descriptor(vcpu, tss->ds, 1, VCPU_SREG_DS))
		return 1;

	if (kvm_load_segment_descriptor(vcpu, tss->fs, 1, VCPU_SREG_FS))
		return 1;

	if (kvm_load_segment_descriptor(vcpu, tss->gs, 1, VCPU_SREG_GS))
		return 1;
	return 0;
}

static void save_state_to_tss16(struct kvm_vcpu *vcpu,
				struct tss_segment_16 *tss)
{
	tss->ip = kvm_rip_read(vcpu);
	tss->flag = kvm_x86_ops->get_rflags(vcpu);
	tss->ax = kvm_register_read(vcpu, VCPU_REGS_RAX);
	tss->cx = kvm_register_read(vcpu, VCPU_REGS_RCX);
	tss->dx = kvm_register_read(vcpu, VCPU_REGS_RDX);
	tss->bx = kvm_register_read(vcpu, VCPU_REGS_RBX);
	tss->sp = kvm_register_read(vcpu, VCPU_REGS_RSP);
	tss->bp = kvm_register_read(vcpu, VCPU_REGS_RBP);
	tss->si = kvm_register_read(vcpu, VCPU_REGS_RSI);
	tss->di = kvm_register_read(vcpu, VCPU_REGS_RDI);

	tss->es = get_segment_selector(vcpu, VCPU_SREG_ES);
	tss->cs = get_segment_selector(vcpu, VCPU_SREG_CS);
	tss->ss = get_segment_selector(vcpu, VCPU_SREG_SS);
	tss->ds = get_segment_selector(vcpu, VCPU_SREG_DS);
	tss->ldt = get_segment_selector(vcpu, VCPU_SREG_LDTR);
	tss->prev_task_link = get_segment_selector(vcpu, VCPU_SREG_TR);
}

static int load_state_from_tss16(struct kvm_vcpu *vcpu,
				 struct tss_segment_16 *tss)
{
	kvm_rip_write(vcpu, tss->ip);
	kvm_x86_ops->set_rflags(vcpu, tss->flag | 2);
	kvm_register_write(vcpu, VCPU_REGS_RAX, tss->ax);
	kvm_register_write(vcpu, VCPU_REGS_RCX, tss->cx);
	kvm_register_write(vcpu, VCPU_REGS_RDX, tss->dx);
	kvm_register_write(vcpu, VCPU_REGS_RBX, tss->bx);
	kvm_register_write(vcpu, VCPU_REGS_RSP, tss->sp);
	kvm_register_write(vcpu, VCPU_REGS_RBP, tss->bp);
	kvm_register_write(vcpu, VCPU_REGS_RSI, tss->si);
	kvm_register_write(vcpu, VCPU_REGS_RDI, tss->di);

	if (kvm_load_segment_descriptor(vcpu, tss->ldt, 0, VCPU_SREG_LDTR))
		return 1;

	if (kvm_load_segment_descriptor(vcpu, tss->es, 1, VCPU_SREG_ES))
		return 1;

	if (kvm_load_segment_descriptor(vcpu, tss->cs, 9, VCPU_SREG_CS))
		return 1;

	if (kvm_load_segment_descriptor(vcpu, tss->ss, 1, VCPU_SREG_SS))
		return 1;

	if (kvm_load_segment_descriptor(vcpu, tss->ds, 1, VCPU_SREG_DS))
		return 1;
	return 0;
}

static int kvm_task_switch_16(struct kvm_vcpu *vcpu, u16 tss_selector,
			      u16 old_tss_sel, u32 old_tss_base,
			      struct desc_struct *nseg_desc)
{
	struct tss_segment_16 tss_segment_16;
	int ret = 0;

	if (kvm_read_guest(vcpu->kvm, old_tss_base, &tss_segment_16,
			   sizeof tss_segment_16))
		goto out;

	save_state_to_tss16(vcpu, &tss_segment_16);

	if (kvm_write_guest(vcpu->kvm, old_tss_base, &tss_segment_16,
			    sizeof tss_segment_16))
		goto out;

	if (kvm_read_guest(vcpu->kvm, get_tss_base_addr(vcpu, nseg_desc),
			   &tss_segment_16, sizeof tss_segment_16))
		goto out;

	if (old_tss_sel != 0xffff) {
		tss_segment_16.prev_task_link = old_tss_sel;

		if (kvm_write_guest(vcpu->kvm,
				    get_tss_base_addr(vcpu, nseg_desc),
				    &tss_segment_16.prev_task_link,
				    sizeof tss_segment_16.prev_task_link))
			goto out;
	}

	if (load_state_from_tss16(vcpu, &tss_segment_16))
		goto out;

	ret = 1;
out:
	return ret;
}

static int kvm_task_switch_32(struct kvm_vcpu *vcpu, u16 tss_selector,
		       u16 old_tss_sel, u32 old_tss_base,
		       struct desc_struct *nseg_desc)
{
	struct tss_segment_32 tss_segment_32;
	int ret = 0;

	if (kvm_read_guest(vcpu->kvm, old_tss_base, &tss_segment_32,
			   sizeof tss_segment_32))
		goto out;

	save_state_to_tss32(vcpu, &tss_segment_32);

	if (kvm_write_guest(vcpu->kvm, old_tss_base, &tss_segment_32,
			    sizeof tss_segment_32))
		goto out;

	if (kvm_read_guest(vcpu->kvm, get_tss_base_addr(vcpu, nseg_desc),
			   &tss_segment_32, sizeof tss_segment_32))
		goto out;

	if (old_tss_sel != 0xffff) {
		tss_segment_32.prev_task_link = old_tss_sel;

		if (kvm_write_guest(vcpu->kvm,
				    get_tss_base_addr(vcpu, nseg_desc),
				    &tss_segment_32.prev_task_link,
				    sizeof tss_segment_32.prev_task_link))
			goto out;
	}

	if (load_state_from_tss32(vcpu, &tss_segment_32))
		goto out;

	ret = 1;
out:
	return ret;
}

int kvm_task_switch(struct kvm_vcpu *vcpu, u16 tss_selector, int reason)
{
	struct kvm_segment tr_seg;
	struct desc_struct cseg_desc;
	struct desc_struct nseg_desc;
	int ret = 0;
	u32 old_tss_base = get_segment_base(vcpu, VCPU_SREG_TR);
	u16 old_tss_sel = get_segment_selector(vcpu, VCPU_SREG_TR);

	old_tss_base = vcpu->arch.mmu.gva_to_gpa(vcpu, old_tss_base);

	/* FIXME: Handle errors. Failure to read either TSS or their
	 * descriptors should generate a pagefault.
	 */
	if (load_guest_segment_descriptor(vcpu, tss_selector, &nseg_desc))
		goto out;

	if (load_guest_segment_descriptor(vcpu, old_tss_sel, &cseg_desc))
		goto out;

	if (reason != TASK_SWITCH_IRET) {
		int cpl;

		cpl = kvm_x86_ops->get_cpl(vcpu);
		if ((tss_selector & 3) > nseg_desc.dpl || cpl > nseg_desc.dpl) {
			kvm_queue_exception_e(vcpu, GP_VECTOR, 0);
			return 1;
		}
	}

	if (!nseg_desc.p || get_desc_limit(&nseg_desc) < 0x67) {
		kvm_queue_exception_e(vcpu, TS_VECTOR, tss_selector & 0xfffc);
		return 1;
	}

	if (reason == TASK_SWITCH_IRET || reason == TASK_SWITCH_JMP) {
		cseg_desc.type &= ~(1 << 1); //clear the B flag
		save_guest_segment_descriptor(vcpu, old_tss_sel, &cseg_desc);
	}

	if (reason == TASK_SWITCH_IRET) {
		u32 eflags = kvm_x86_ops->get_rflags(vcpu);
		kvm_x86_ops->set_rflags(vcpu, eflags & ~X86_EFLAGS_NT);
	}

	/* set back link to prev task only if NT bit is set in eflags
	   note that old_tss_sel is not used afetr this point */
	if (reason != TASK_SWITCH_CALL && reason != TASK_SWITCH_GATE)
		old_tss_sel = 0xffff;

	/* set back link to prev task only if NT bit is set in eflags
	   note that old_tss_sel is not used afetr this point */
	if (reason != TASK_SWITCH_CALL && reason != TASK_SWITCH_GATE)
		old_tss_sel = 0xffff;

	if (nseg_desc.type & 8)
		ret = kvm_task_switch_32(vcpu, tss_selector, old_tss_sel,
					 old_tss_base, &nseg_desc);
	else
		ret = kvm_task_switch_16(vcpu, tss_selector, old_tss_sel,
					 old_tss_base, &nseg_desc);

	if (reason == TASK_SWITCH_CALL || reason == TASK_SWITCH_GATE) {
		u32 eflags = kvm_x86_ops->get_rflags(vcpu);
		kvm_x86_ops->set_rflags(vcpu, eflags | X86_EFLAGS_NT);
	}

	if (reason != TASK_SWITCH_IRET) {
		nseg_desc.type |= (1 << 1);
		save_guest_segment_descriptor(vcpu, tss_selector,
					      &nseg_desc);
	}

	kvm_x86_ops->set_cr0(vcpu, vcpu->arch.cr0 | X86_CR0_TS);
	seg_desct_to_kvm_desct(&nseg_desc, tss_selector, &tr_seg);
	tr_seg.type = 11;
	kvm_set_segment(vcpu, &tr_seg, VCPU_SREG_TR);
out:
	return ret;
}
EXPORT_SYMBOL_GPL(kvm_task_switch);

int kvm_arch_vcpu_ioctl_set_sregs(struct kvm_vcpu *vcpu,
				  struct kvm_sregs *sregs)
{
	int mmu_reset_needed = 0;
	int pending_vec, max_bits;
	struct descriptor_table dt;

	vcpu_load(vcpu);

	dt.limit = sregs->idt.limit;
	dt.base = sregs->idt.base;
	kvm_x86_ops->set_idt(vcpu, &dt);
	dt.limit = sregs->gdt.limit;
	dt.base = sregs->gdt.base;
	kvm_x86_ops->set_gdt(vcpu, &dt);

	vcpu->arch.cr2 = sregs->cr2;
	mmu_reset_needed |= vcpu->arch.cr3 != sregs->cr3;
	vcpu->arch.cr3 = sregs->cr3;

	kvm_set_cr8(vcpu, sregs->cr8);

	mmu_reset_needed |= vcpu->arch.shadow_efer != sregs->efer;
	kvm_x86_ops->set_efer(vcpu, sregs->efer);
	kvm_set_apic_base(vcpu, sregs->apic_base);

	kvm_x86_ops->decache_cr4_guest_bits(vcpu);

	mmu_reset_needed |= vcpu->arch.cr0 != sregs->cr0;
	kvm_x86_ops->set_cr0(vcpu, sregs->cr0);
	vcpu->arch.cr0 = sregs->cr0;

	mmu_reset_needed |= vcpu->arch.cr4 != sregs->cr4;
	kvm_x86_ops->set_cr4(vcpu, sregs->cr4);
	if (!is_long_mode(vcpu) && is_pae(vcpu))
		load_pdptrs(vcpu, vcpu->arch.cr3);

	if (mmu_reset_needed)
		kvm_mmu_reset_context(vcpu);

	max_bits = (sizeof sregs->interrupt_bitmap) << 3;
	pending_vec = find_first_bit(
		(const unsigned long *)sregs->interrupt_bitmap, max_bits);
	if (pending_vec < max_bits) {
		kvm_queue_interrupt(vcpu, pending_vec, false);
		pr_debug("Set back pending irq %d\n", pending_vec);
		if (irqchip_in_kernel(vcpu->kvm))
			kvm_pic_clear_isr_ack(vcpu->kvm);
	}

	kvm_set_segment(vcpu, &sregs->cs, VCPU_SREG_CS);
	kvm_set_segment(vcpu, &sregs->ds, VCPU_SREG_DS);
	kvm_set_segment(vcpu, &sregs->es, VCPU_SREG_ES);
	kvm_set_segment(vcpu, &sregs->fs, VCPU_SREG_FS);
	kvm_set_segment(vcpu, &sregs->gs, VCPU_SREG_GS);
	kvm_set_segment(vcpu, &sregs->ss, VCPU_SREG_SS);

	kvm_set_segment(vcpu, &sregs->tr, VCPU_SREG_TR);
	kvm_set_segment(vcpu, &sregs->ldt, VCPU_SREG_LDTR);

	update_cr8_intercept(vcpu);

	/* Older userspace won't unhalt the vcpu on reset. */
	if (kvm_vcpu_is_bsp(vcpu) && kvm_rip_read(vcpu) == 0xfff0 &&
	    sregs->cs.selector == 0xf000 && sregs->cs.base == 0xffff0000 &&
	    !(vcpu->arch.cr0 & X86_CR0_PE))
		vcpu->arch.mp_state = KVM_MP_STATE_RUNNABLE;

	vcpu_put(vcpu);

	return 0;
}

int kvm_arch_vcpu_ioctl_set_guest_debug(struct kvm_vcpu *vcpu,
					struct kvm_guest_debug *dbg)
{
	int i, r;

	vcpu_load(vcpu);

	if ((dbg->control & (KVM_GUESTDBG_ENABLE | KVM_GUESTDBG_USE_HW_BP)) ==
	    (KVM_GUESTDBG_ENABLE | KVM_GUESTDBG_USE_HW_BP)) {
		for (i = 0; i < KVM_NR_DB_REGS; ++i)
			vcpu->arch.eff_db[i] = dbg->arch.debugreg[i];
		vcpu->arch.switch_db_regs =
			(dbg->arch.debugreg[7] & DR7_BP_EN_MASK);
	} else {
		for (i = 0; i < KVM_NR_DB_REGS; i++)
			vcpu->arch.eff_db[i] = vcpu->arch.db[i];
		vcpu->arch.switch_db_regs = (vcpu->arch.dr7 & DR7_BP_EN_MASK);
	}

	r = kvm_x86_ops->set_guest_debug(vcpu, dbg);

	if (dbg->control & KVM_GUESTDBG_INJECT_DB)
		kvm_queue_exception(vcpu, DB_VECTOR);
	else if (dbg->control & KVM_GUESTDBG_INJECT_BP)
		kvm_queue_exception(vcpu, BP_VECTOR);

	vcpu_put(vcpu);

	return r;
}

/*
 * fxsave fpu state.  Taken from x86_64/processor.h.  To be killed when
 * we have asm/x86/processor.h
 */
struct fxsave {
	u16	cwd;
	u16	swd;
	u16	twd;
	u16	fop;
	u64	rip;
	u64	rdp;
	u32	mxcsr;
	u32	mxcsr_mask;
	u32	st_space[32];	/* 8*16 bytes for each FP-reg = 128 bytes */
#ifdef CONFIG_X86_64
	u32	xmm_space[64];	/* 16*16 bytes for each XMM-reg = 256 bytes */
#else
	u32	xmm_space[32];	/* 8*16 bytes for each XMM-reg = 128 bytes */
#endif
};

/*
 * Translate a guest virtual address to a guest physical address.
 */
int kvm_arch_vcpu_ioctl_translate(struct kvm_vcpu *vcpu,
				    struct kvm_translation *tr)
{
	unsigned long vaddr = tr->linear_address;
	gpa_t gpa;

	vcpu_load(vcpu);
	down_read(&vcpu->kvm->slots_lock);
	gpa = vcpu->arch.mmu.gva_to_gpa(vcpu, vaddr);
	up_read(&vcpu->kvm->slots_lock);
	tr->physical_address = gpa;
	tr->valid = gpa != UNMAPPED_GVA;
	tr->writeable = 1;
	tr->usermode = 0;
	vcpu_put(vcpu);

	return 0;
}

int kvm_arch_vcpu_ioctl_get_fpu(struct kvm_vcpu *vcpu, struct kvm_fpu *fpu)
{
	struct fxsave *fxsave = (struct fxsave *)&vcpu->arch.guest_fx_image;

	vcpu_load(vcpu);

	memcpy(fpu->fpr, fxsave->st_space, 128);
	fpu->fcw = fxsave->cwd;
	fpu->fsw = fxsave->swd;
	fpu->ftwx = fxsave->twd;
	fpu->last_opcode = fxsave->fop;
	fpu->last_ip = fxsave->rip;
	fpu->last_dp = fxsave->rdp;
	memcpy(fpu->xmm, fxsave->xmm_space, sizeof fxsave->xmm_space);

	vcpu_put(vcpu);

	return 0;
}

int kvm_arch_vcpu_ioctl_set_fpu(struct kvm_vcpu *vcpu, struct kvm_fpu *fpu)
{
	struct fxsave *fxsave = (struct fxsave *)&vcpu->arch.guest_fx_image;

	vcpu_load(vcpu);

	memcpy(fxsave->st_space, fpu->fpr, 128);
	fxsave->cwd = fpu->fcw;
	fxsave->swd = fpu->fsw;
	fxsave->twd = fpu->ftwx;
	fxsave->fop = fpu->last_opcode;
	fxsave->rip = fpu->last_ip;
	fxsave->rdp = fpu->last_dp;
	memcpy(fxsave->xmm_space, fpu->xmm, sizeof fxsave->xmm_space);

	vcpu_put(vcpu);

	return 0;
}

void fx_init(struct kvm_vcpu *vcpu)
{
	unsigned after_mxcsr_mask;

	/*
	 * Touch the fpu the first time in non atomic context as if
	 * this is the first fpu instruction the exception handler
	 * will fire before the instruction returns and it'll have to
	 * allocate ram with GFP_KERNEL.
	 */
	if (!used_math())
		kvm_fx_save(&vcpu->arch.host_fx_image);

	/* Initialize guest FPU by resetting ours and saving into guest's */
	preempt_disable();
	kvm_fx_save(&vcpu->arch.host_fx_image);
	kvm_fx_finit();
	kvm_fx_save(&vcpu->arch.guest_fx_image);
	kvm_fx_restore(&vcpu->arch.host_fx_image);
	preempt_enable();

	vcpu->arch.cr0 |= X86_CR0_ET;
	after_mxcsr_mask = offsetof(struct i387_fxsave_struct, st_space);
	vcpu->arch.guest_fx_image.mxcsr = 0x1f80;
	memset((void *)&vcpu->arch.guest_fx_image + after_mxcsr_mask,
	       0, sizeof(struct i387_fxsave_struct) - after_mxcsr_mask);
}
EXPORT_SYMBOL_GPL(fx_init);

void kvm_load_guest_fpu(struct kvm_vcpu *vcpu)
{
	if (!vcpu->fpu_active || vcpu->guest_fpu_loaded)
		return;

	vcpu->guest_fpu_loaded = 1;
	kvm_fx_save(&vcpu->arch.host_fx_image);
	kvm_fx_restore(&vcpu->arch.guest_fx_image);
}
EXPORT_SYMBOL_GPL(kvm_load_guest_fpu);

void kvm_put_guest_fpu(struct kvm_vcpu *vcpu)
{
	if (!vcpu->guest_fpu_loaded)
		return;

	vcpu->guest_fpu_loaded = 0;
	kvm_fx_save(&vcpu->arch.guest_fx_image);
	kvm_fx_restore(&vcpu->arch.host_fx_image);
	++vcpu->stat.fpu_reload;
}
EXPORT_SYMBOL_GPL(kvm_put_guest_fpu);

void kvm_arch_vcpu_free(struct kvm_vcpu *vcpu)
{
	if (vcpu->arch.time_page) {
		kvm_release_page_dirty(vcpu->arch.time_page);
		vcpu->arch.time_page = NULL;
	}

	kvm_x86_ops->vcpu_free(vcpu);
}

struct kvm_vcpu *kvm_arch_vcpu_create(struct kvm *kvm,
						unsigned int id)
{
	return kvm_x86_ops->vcpu_create(kvm, id);
}

int kvm_arch_vcpu_setup(struct kvm_vcpu *vcpu)
{
	int r;

	/* We do fxsave: this must be aligned. */
	BUG_ON((unsigned long)&vcpu->arch.host_fx_image & 0xF);

	vcpu->arch.mtrr_state.have_fixed = 1;
	vcpu_load(vcpu);
	r = kvm_arch_vcpu_reset(vcpu);
	if (r == 0)
		r = kvm_mmu_setup(vcpu);
	vcpu_put(vcpu);
	if (r < 0)
		goto free_vcpu;

	return 0;
free_vcpu:
	kvm_x86_ops->vcpu_free(vcpu);
	return r;
}

void kvm_arch_vcpu_destroy(struct kvm_vcpu *vcpu)
{
	vcpu_load(vcpu);
	kvm_mmu_unload(vcpu);
	vcpu_put(vcpu);

	kvm_x86_ops->vcpu_free(vcpu);
}

int kvm_arch_vcpu_reset(struct kvm_vcpu *vcpu)
{
	vcpu->arch.nmi_pending = false;
	vcpu->arch.nmi_injected = false;

	vcpu->arch.switch_db_regs = 0;
	memset(vcpu->arch.db, 0, sizeof(vcpu->arch.db));
	vcpu->arch.dr6 = DR6_FIXED_1;
	vcpu->arch.dr7 = DR7_FIXED_1;

	return kvm_x86_ops->vcpu_reset(vcpu);
}

void kvm_arch_hardware_enable(void *garbage)
{
	kvm_x86_ops->hardware_enable(garbage);
}

void kvm_arch_hardware_disable(void *garbage)
{
	kvm_x86_ops->hardware_disable(garbage);
}

int kvm_arch_hardware_setup(void)
{
	return kvm_x86_ops->hardware_setup();
}

void kvm_arch_hardware_unsetup(void)
{
	kvm_x86_ops->hardware_unsetup();
}

void kvm_arch_check_processor_compat(void *rtn)
{
	kvm_x86_ops->check_processor_compatibility(rtn);
}

int kvm_arch_vcpu_init(struct kvm_vcpu *vcpu)
{
	struct page *page;
	struct kvm *kvm;
	int r;

	BUG_ON(vcpu->kvm == NULL);
	kvm = vcpu->kvm;

	vcpu->arch.mmu.root_hpa = INVALID_PAGE;
	if (!irqchip_in_kernel(kvm) || kvm_vcpu_is_bsp(vcpu))
		vcpu->arch.mp_state = KVM_MP_STATE_RUNNABLE;
	else
		vcpu->arch.mp_state = KVM_MP_STATE_UNINITIALIZED;

	page = alloc_page(GFP_KERNEL | __GFP_ZERO);
	if (!page) {
		r = -ENOMEM;
		goto fail;
	}
	vcpu->arch.pio_data = page_address(page);

	r = kvm_mmu_create(vcpu);
	if (r < 0)
		goto fail_free_pio_data;

	if (irqchip_in_kernel(kvm)) {
		r = kvm_create_lapic(vcpu);
		if (r < 0)
			goto fail_mmu_destroy;
	}

	vcpu->arch.mce_banks = kzalloc(KVM_MAX_MCE_BANKS * sizeof(u64) * 4,
				       GFP_KERNEL);
	if (!vcpu->arch.mce_banks) {
		r = -ENOMEM;
		goto fail_mmu_destroy;
	}
	vcpu->arch.mcg_cap = KVM_MAX_MCE_BANKS;

	return 0;

fail_mmu_destroy:
	kvm_mmu_destroy(vcpu);
fail_free_pio_data:
	free_page((unsigned long)vcpu->arch.pio_data);
fail:
	return r;
}

void kvm_arch_vcpu_uninit(struct kvm_vcpu *vcpu)
{
	kvm_free_lapic(vcpu);
	down_read(&vcpu->kvm->slots_lock);
	kvm_mmu_destroy(vcpu);
	up_read(&vcpu->kvm->slots_lock);
	free_page((unsigned long)vcpu->arch.pio_data);
}

struct  kvm *kvm_arch_create_vm(void)
{
	struct kvm *kvm = kzalloc(sizeof(struct kvm), GFP_KERNEL);

	if (!kvm)
		return ERR_PTR(-ENOMEM);

	INIT_LIST_HEAD(&kvm->arch.active_mmu_pages);
	INIT_LIST_HEAD(&kvm->arch.assigned_dev_head);

	/* Reserve bit 0 of irq_sources_bitmap for userspace irq source */
	set_bit(KVM_USERSPACE_IRQ_SOURCE_ID, &kvm->arch.irq_sources_bitmap);

	rdtscll(kvm->arch.vm_init_tsc);

	return kvm;
}

static void kvm_unload_vcpu_mmu(struct kvm_vcpu *vcpu)
{
	vcpu_load(vcpu);
	kvm_mmu_unload(vcpu);
	vcpu_put(vcpu);
}

static void kvm_free_vcpus(struct kvm *kvm)
{
	unsigned int i;
	struct kvm_vcpu *vcpu;

	/*
	 * Unpin any mmu pages first.
	 */
	kvm_for_each_vcpu(i, vcpu, kvm)
		kvm_unload_vcpu_mmu(vcpu);
	kvm_for_each_vcpu(i, vcpu, kvm)
		kvm_arch_vcpu_free(vcpu);

	mutex_lock(&kvm->lock);
	for (i = 0; i < atomic_read(&kvm->online_vcpus); i++)
		kvm->vcpus[i] = NULL;

	atomic_set(&kvm->online_vcpus, 0);
	mutex_unlock(&kvm->lock);
}

void kvm_arch_sync_events(struct kvm *kvm)
{
	kvm_free_all_assigned_devices(kvm);
}

void kvm_arch_destroy_vm(struct kvm *kvm)
{
	kvm_iommu_unmap_guest(kvm);
	kvm_free_pit(kvm);
	kfree(kvm->arch.vpic);
	kfree(kvm->arch.vioapic);
	kvm_free_vcpus(kvm);
	kvm_free_physmem(kvm);
	if (kvm->arch.apic_access_page)
		put_page(kvm->arch.apic_access_page);
	if (kvm->arch.ept_identity_pagetable)
		put_page(kvm->arch.ept_identity_pagetable);
	kfree(kvm);
}

int kvm_arch_set_memory_region(struct kvm *kvm,
				struct kvm_userspace_memory_region *mem,
				struct kvm_memory_slot old,
				int user_alloc)
{
	int npages = mem->memory_size >> PAGE_SHIFT;
	struct kvm_memory_slot *memslot = &kvm->memslots[mem->slot];

	/*To keep backward compatibility with older userspace,
	 *x86 needs to hanlde !user_alloc case.
	 */
	if (!user_alloc) {
		if (npages && !old.rmap) {
			unsigned long userspace_addr;

			down_write(&current->mm->mmap_sem);
			userspace_addr = do_mmap(NULL, 0,
						 npages * PAGE_SIZE,
						 PROT_READ | PROT_WRITE,
						 MAP_PRIVATE | MAP_ANONYMOUS,
						 0);
			up_write(&current->mm->mmap_sem);

			if (IS_ERR((void *)userspace_addr))
				return PTR_ERR((void *)userspace_addr);

			/* set userspace_addr atomically for kvm_hva_to_rmapp */
			spin_lock(&kvm->mmu_lock);
			memslot->userspace_addr = userspace_addr;
			spin_unlock(&kvm->mmu_lock);
		} else {
			if (!old.user_alloc && old.rmap) {
				int ret;

				down_write(&current->mm->mmap_sem);
				ret = do_munmap(current->mm, old.userspace_addr,
						old.npages * PAGE_SIZE);
				up_write(&current->mm->mmap_sem);
				if (ret < 0)
					printk(KERN_WARNING
				       "kvm_vm_ioctl_set_memory_region: "
				       "failed to munmap memory\n");
			}
		}
	}

	spin_lock(&kvm->mmu_lock);
	if (!kvm->arch.n_requested_mmu_pages) {
		unsigned int nr_mmu_pages = kvm_mmu_calculate_mmu_pages(kvm);
		kvm_mmu_change_mmu_pages(kvm, nr_mmu_pages);
	}

	kvm_mmu_slot_remove_write_access(kvm, mem->slot);
	spin_unlock(&kvm->mmu_lock);

	return 0;
}

void kvm_arch_flush_shadow(struct kvm *kvm)
{
	kvm_mmu_zap_all(kvm);
	kvm_reload_remote_mmus(kvm);
}

int kvm_arch_vcpu_runnable(struct kvm_vcpu *vcpu)
{
	return vcpu->arch.mp_state == KVM_MP_STATE_RUNNABLE
		|| vcpu->arch.mp_state == KVM_MP_STATE_SIPI_RECEIVED
		|| vcpu->arch.nmi_pending ||
		(kvm_arch_interrupt_allowed(vcpu) &&
		 kvm_cpu_has_interrupt(vcpu));
}

void kvm_vcpu_kick(struct kvm_vcpu *vcpu)
{
	int me;
	int cpu = vcpu->cpu;

	if (waitqueue_active(&vcpu->wq)) {
		wake_up_interruptible(&vcpu->wq);
		++vcpu->stat.halt_wakeup;
	}

	me = get_cpu();
	if (cpu != me && (unsigned)cpu < nr_cpu_ids && cpu_online(cpu))
		if (!test_and_set_bit(KVM_REQ_KICK, &vcpu->requests))
			smp_send_reschedule(cpu);
	put_cpu();
}

int kvm_arch_interrupt_allowed(struct kvm_vcpu *vcpu)
{
	return kvm_x86_ops->interrupt_allowed(vcpu);
}

EXPORT_TRACEPOINT_SYMBOL_GPL(kvm_exit);
EXPORT_TRACEPOINT_SYMBOL_GPL(kvm_inj_virq);
EXPORT_TRACEPOINT_SYMBOL_GPL(kvm_page_fault);
EXPORT_TRACEPOINT_SYMBOL_GPL(kvm_msr);
EXPORT_TRACEPOINT_SYMBOL_GPL(kvm_cr);<|MERGE_RESOLUTION|>--- conflicted
+++ resolved
@@ -2066,15 +2066,7 @@
 		spin_unlock(&pic_irqchip(kvm)->lock);
 		break;
 	case KVM_IRQCHIP_IOAPIC:
-<<<<<<< HEAD
 		r = kvm_set_ioapic(kvm, &chip->chip.ioapic);
-=======
-		mutex_lock(&kvm->irq_lock);
-		memcpy(ioapic_irqchip(kvm),
-			&chip->chip.ioapic,
-			sizeof(struct kvm_ioapic_state));
-		mutex_unlock(&kvm->irq_lock);
->>>>>>> 18240904
 		break;
 	default:
 		r = -EINVAL;
@@ -2292,15 +2284,8 @@
 			goto out;
 		if (irqchip_in_kernel(kvm)) {
 			__s32 status;
-<<<<<<< HEAD
 			status = kvm_set_irq(kvm, KVM_USERSPACE_IRQ_SOURCE_ID,
 					irq_event.irq, irq_event.level);
-=======
-			mutex_lock(&kvm->irq_lock);
-			status = kvm_set_irq(kvm, KVM_USERSPACE_IRQ_SOURCE_ID,
-					irq_event.irq, irq_event.level);
-			mutex_unlock(&kvm->irq_lock);
->>>>>>> 18240904
 			if (ioctl == KVM_IRQ_LINE_STATUS) {
 				irq_event.status = status;
 				if (copy_to_user(argp, &irq_event,
@@ -3529,11 +3514,7 @@
 	kvm_x86_ops->update_cr8_intercept(vcpu, tpr, max_irr);
 }
 
-<<<<<<< HEAD
 static void inject_pending_event(struct kvm_vcpu *vcpu)
-=======
-static void inject_pending_event(struct kvm_vcpu *vcpu, struct kvm_run *kvm_run)
->>>>>>> 18240904
 {
 	/* try to reinject previous events if any */
 	if (vcpu->arch.exception.pending) {
@@ -3623,11 +3604,7 @@
 		goto out;
 	}
 
-<<<<<<< HEAD
 	inject_pending_event(vcpu);
-=======
-	inject_pending_event(vcpu, kvm_run);
->>>>>>> 18240904
 
 	/* enable NMI/IRQ window open exits if needed */
 	if (vcpu->arch.nmi_pending)
@@ -3653,11 +3630,7 @@
 	}
 
 	trace_kvm_entry(vcpu->vcpu_id);
-<<<<<<< HEAD
 	kvm_x86_ops->run(vcpu);
-=======
-	kvm_x86_ops->run(vcpu, kvm_run);
->>>>>>> 18240904
 
 	if (unlikely(vcpu->arch.switch_db_regs || test_thread_flag(TIF_DEBUG))) {
 		set_debugreg(current->thread.debugreg0, 0);
